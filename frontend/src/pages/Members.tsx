--- conflicted
+++ resolved
@@ -3,14 +3,11 @@
 import { Button } from "@/components/ui/button";
 import { Input } from "@/components/ui/input";
 import { Badge } from "@/components/ui/badge";
-<<<<<<< HEAD
 import { teamService, TeamMember, TeamStats } from '../services/teamService';
 import { Loader2 } from "lucide-react";
 
 
-=======
 import AppSidebar from "../components/AppSidebar";
->>>>>>> e379a406
 import {
   Dialog,
   DialogContent,

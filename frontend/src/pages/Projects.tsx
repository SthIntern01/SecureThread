import React, { useState, useEffect, useCallback, useMemo } from "react";
import { useNavigate } from "react-router-dom";
import { Button } from "@/components/ui/button";
import { Input } from "@/components/ui/input";
import AppSidebar from "../components/AppSidebar";
import RepositoryDetails from "../components/RepositoryDetails";
import ScanDetailsModal from "../components/SimpleScanDetailsModal";
import ScanMethodModal from "../components/ScanMethodModal"; 
import { useAuth } from "../contexts/AuthContext";
import FileScanStatus from "../components/FileScanStatus";
import {
  Select,
  SelectContent,
  SelectItem,
  SelectTrigger,
  SelectValue,
} from "@/components/ui/select";
import { Badge } from "@/components/ui/badge";
import {
  Dialog,
  DialogContent,
  DialogHeader,
  DialogTitle,
} from "@/components/ui/dialog";
import { Checkbox } from "@/components/ui/checkbox";
import { EtherealBackground } from "../components/ui/ethereal-background";
import {
  IconBrandGithub,
  IconBrandGitlab, 
  IconBrandDocker,
  IconFolder,
} from "@tabler/icons-react";
import {
  Search,
  ChevronRight,
  GitBranch,
  Clock,
  AlertTriangle,
  CheckCircle,
  XCircle,
  MoreHorizontal,
  Play,
  Settings,
  Eye,
  Star,
  Activity,
  Github,
  FileText,
  StopCircle,
} from "lucide-react";

import {
  DropdownMenu,
  DropdownMenuContent,
  DropdownMenuItem,
  DropdownMenuTrigger,
  DropdownMenuSeparator,
} from "@/components/ui/dropdown-menu";

import { Trash2, RefreshCw } from "lucide-react";

interface Repository {
  id: number;
  github_id: number;
  name: string;
  full_name: string;
  description: string;
  html_url: string;
  clone_url: string;
  default_branch: string;
  language: string;
  is_private: boolean;
  is_fork: boolean;
  is_imported?:  boolean;
  created_at?:  string;
  updated_at?:  string;
  owner?:  string;
}

interface Project {
  id: number;
  github_id: number;
  name: string;
  full_name: string;
  description: string;
  html_url: string;
  clone_url: string;
  default_branch: string;
  language: string;
  is_private: boolean;
  is_fork: boolean;
  owner:  string;
  repository: string;
  source: "github" | "gitlab" | "bitbucket"; 
  status: "active" | "scanning" | "failed" | "completed" | "pending";
  lastScan:  string | null;
  vulnerabilities: {
    total: number;
    critical: number;
    high: number;
    medium: number;
    low: number;
  } | null;
  coverage: number | null;
  isStarred: boolean;
  branch: string;
  scanDuration: string | null;
  created_at: string;
  updated_at: string;
  latest_scan?:  {
    id: number;
    status: string;
    scan_type?:  string;
    started_at:  string;
    completed_at?:  string;
    scan_duration?: string;
  } | null;
  security_score?:  number | null;
  code_coverage?: number | null;
}

const ImportRepositoriesModal = ({
  isOpen,
  onClose,
  onImport,
}: {
  isOpen: boolean;
  onClose: () => void;
  onImport: (repos: Repository[]) => void;
}) => {
  const [myRepositories, setMyRepositories] = useState<Repository[]>([]);
  const [publicRepositories, setPublicRepositories] = useState<Repository[]>([]);
  const [selectedRepos, setSelectedRepos] = useState<number[]>([]);
  const [loading, setLoading] = useState(false);
  const [error, setError] = useState("");
  const [importing, setImporting] = useState(false);
  const [searchTerm, setSearchTerm] = useState("");
  const [searchingPublic, setSearchingPublic] = useState(false);

  useEffect(() => {
    if (isOpen) {
      setSelectedRepos([]);
      setSearchTerm("");
      setPublicRepositories([]);
      fetchMyRepositories();
    }
  }, [isOpen]);

  // Fetch user's own repositories
  const fetchMyRepositories = async () => {
    setLoading(true);
    setError("");
    try {
      const token = localStorage.getItem("access_token");
      const response = await fetch(
        `${import.meta.env.VITE_API_URL || "http://localhost:8000"}/api/v1/repositories/github/available`,
        {
          headers: {
            Authorization: `Bearer ${token}`,
            "Content-Type": "application/json",
          },
        }
      );

      if (response.ok) {
        const data = await response.json();
        setMyRepositories(data.repositories || []);
      } else {
        setError(`Failed to fetch repositories: ${response.status}`);
      }
    } catch (error) {
      console.error("Error fetching repositories:", error);
      setError("Network error occurred while fetching repositories");
    } finally {
      setLoading(false);
    }
  };

    // ✅ OPTIMIZED:  Real-time search with abort controller and caching
  useEffect(() => {
    if (!searchTerm || searchTerm.trim().length < 2) {
      setPublicRepositories([]);
      setSearchingPublic(false);
      return;
    }

    setSearchingPublic(true);
    
    // ✅ Reduced debounce time from 500ms to 300ms
    const timer = setTimeout(async () => {
      // ✅ AbortController to cancel previous requests
      const abortController = new AbortController();
      
      try {
        const token = localStorage.getItem("access_token");
        const response = await fetch(
          `${import.meta.env.VITE_API_URL || "http://localhost:8000"}/api/v1/repositories/github/search?query=${encodeURIComponent(searchTerm)}`,
          {
            headers: {
              Authorization: `Bearer ${token}`,
              "Content-Type": "application/json",
            },
            signal: abortController.signal, // ✅ Cancel old requests
          }
        );

        if (response.ok) {
          const data = await response.json();
          setPublicRepositories(data.repositories || []);
        }
      } catch (error:  any) {
        if (error.name !== 'AbortError') {
          console.error("Error searching public repositories:", error);
        }
      } finally {
        setSearchingPublic(false);
      }
      
      return () => abortController.abort();
    }, 300); // ✅ Reduced from 500ms to 300ms

    return () => clearTimeout(timer);
  }, [searchTerm]);

  // ✅ OPTIMIZED: Filter with useMemo for better performance
  const filteredMyRepos = React.useMemo(() => {
    return myRepositories
      .filter((repo) => !repo.is_imported)
      .filter((repo) => {
        const search = searchTerm.toLowerCase();
        return (
          repo.name.toLowerCase().includes(search) ||
          repo.full_name.toLowerCase().includes(search) ||
          repo.description?.toLowerCase().includes(search)
        );
      });
  }, [myRepositories, searchTerm]);

  const filteredPublicRepos = React.useMemo(() => {
    const myRepoIds = new Set(myRepositories.map(r => r.id));
    return publicRepositories
      .filter((repo) => !repo.is_imported)
      .filter((repo) => !myRepoIds.has(repo.id)); // Fast Set lookup
  }, [publicRepositories, myRepositories]);

  const allFilteredRepos = React.useMemo(() => {
    return [...filteredMyRepos, ...filteredPublicRepos];
  }, [filteredMyRepos, filteredPublicRepos]);

  const handleRepoToggle = (repoId: number) => {
    setSelectedRepos((prev) => {
      return prev.includes(repoId)
        ? prev.filter((id) => id !== repoId)
        : [...prev, repoId];
    });
  };

  const handleImport = async () => {
    if (selectedRepos.length === 0) return;

    setImporting(true);
    try {
      // Get selected repos from both my repos and public repos
      const allRepos = [...myRepositories, ...publicRepositories];
      const selectedRepoData = allRepos.filter(repo => 
        selectedRepos.includes(repo.id)
      );
      
      await onImport(selectedRepoData);
      setSelectedRepos([]);
      onClose();
    } catch (error) {
      console.error("Error importing repositories:", error);
    } finally {
      setImporting(false);
    }
  };

  return (
    <Dialog open={isOpen} onOpenChange={onClose}>
      <DialogContent className="max-w-4xl max-h-[80vh] overflow-hidden flex flex-col bg-white dark:bg-gray-950/85 backdrop-blur-xl border-gray-200 dark:border-white/10 shadow-2xl">
        <DialogHeader>
          <DialogTitle className="flex items-center space-x-2 text-gray-900 dark:text-white">
            <Github size={20} />
            <span>Import GitHub Repositories</span>
          </DialogTitle>
        </DialogHeader>

        <div className="flex-1 overflow-hidden flex flex-col space-y-4">
          {loading ? (
            <div className="text-center py-8 flex-1 flex items-center justify-center">
              <div>
                <div className="animate-spin rounded-full h-8 w-8 border-b-2 border-[#003D6B] dark:border-orange-500 mx-auto mb-4"></div>
                <p className="text-gray-600 dark:text-white/70">Loading repositories...</p>
              </div>
            </div>
          ) : error ? (
            <div className="text-center py-8 flex-1 flex items-center justify-center">
              <div>
                <AlertTriangle className="w-8 h-8 text-red-600 dark:text-red-500 mx-auto mb-4" />
                <p className="text-red-600 dark:text-red-400 mb-4">{error}</p>
<<<<<<< HEAD
                <Button onClick={isSearchMode ? () => searchPublicRepositories(searchQuery) : fetchAvailableRepositories} variant="outline" className="border-gray-300 dark:border-white/20 hover:bg-gray-100 hover:text-gray-900 dark:hover:bg-white/10 dark:hover:text-white">
=======
                <Button onClick={fetchMyRepositories} variant="outline" className="border-gray-300 dark:border-white/20">
>>>>>>> 9a55cb9c
                  Try Again
                </Button>
              </div>
            </div>
          ) : (
            <>
<<<<<<< HEAD
              <div className="space-y-3">
                {! isSearchMode ? (
                  <div className="flex items-center space-x-2">
                    <div className="relative flex-1">
                      <Search className="absolute left-3 top-1/2 transform -translate-y-1/2 text-gray-500 dark:text-gray-400 w-4 h-4" />
                      <Input
                        placeholder="Search your repositories..."
                        value={searchTerm}
                        onChange={(e) => setSearchTerm(e.target.value)}
                        className="pl-10 bg-white dark:bg-white/10 border-gray-300 dark:border-white/20"
                      />
                    </div>
                    <Button
                      variant="outline"
                      onClick={() => setIsSearchMode(true)}
                      className="whitespace-nowrap border-gray-300 dark:border-white/20 hover:bg-gray-100 hover:text-gray-900 dark:hover:bg-white/10 dark:hover:text-white"
                    >
                      Search Public Repos
                    </Button>
                    <div className="text-sm text-gray-600 dark:text-white/70 whitespace-nowrap">
                      {selectedRepos.length} selected
                    </div>
                  </div>
                ) : (
                  <div className="space-y-2">
                    <div className="flex items-center space-x-2">
                      <Button
                        variant="outline"
                        size="sm"
                        onClick={handleBackToMyRepos}
                        className="whitespace-nowrap border-gray-300 dark:border-white/20 hover:bg-gray-100 hover:text-gray-900 dark:hover:bg-white/10 dark:hover:text-white"
                      >
                        ← My Repos
                      </Button>
                      <form onSubmit={handleSearchSubmit} className="flex-1 flex space-x-2">
                        <div className="relative flex-1">
                          <Search className="absolute left-3 top-1/2 transform -translate-y-1/2 text-gray-500 dark:text-gray-400 w-4 h-4" />
                          <Input
                            placeholder="Search public repositories (e.g., 'react authentication')"
                            value={searchQuery}
                            onChange={(e) => setSearchQuery(e. target.value)}
                            className="pl-10"
                          />
                        </div>
                        <Button type="submit" disabled={!searchQuery.trim()} style={{ color: 'white' }} className="bg-[#003D6B] hover:bg-[#002A4D] dark:bg-orange-500 dark:hover:bg-orange-600">
                          Search
                        </Button>
                      </form>
                    </div>
                    <div className="text-xs text-gray-600 dark:text-white/70">
                      Searching public GitHub repositories.  Results sorted by stars.
                    </div>
=======
              {/* ✅ SINGLE UNIFIED SEARCH */}
              <div className="space-y-2">
                <div className="flex items-center space-x-2">
                  <div className="relative flex-1">
                    <Search className="absolute left-3 top-1/2 transform -translate-y-1/2 text-gray-500 dark:text-gray-400 w-4 h-4" />
                    <Input
                      placeholder="Search your repositories or type to search public repos..."
                      value={searchTerm}
                      onChange={(e) => setSearchTerm(e.target.value)}
                      className="pl-10 bg-white dark:bg-white/10 border-gray-300 dark:border-white/20"
                      autoFocus
                    />
                    {searchingPublic && (
                      <div className="absolute right-3 top-1/2 transform -translate-y-1/2">
                        <div className="animate-spin rounded-full h-4 w-4 border-b-2 border-[#003D6B] dark:border-orange-500"></div>
                      </div>
                    )}
                  </div>
                  <div className="text-sm text-gray-600 dark:text-white/70 whitespace-nowrap">
                    {selectedRepos.length} selected
>>>>>>> 9a55cb9c
                  </div>
                </div>
                <div className="text-xs text-gray-500 dark:text-white/50">
                  {searchTerm.length >= 2 ? (
                    <>Showing your repos and public repos matching "{searchTerm}"</>
                  ) : (
                    <>Type 2+ characters to search public repositories</>
                  )}
                </div>
              </div>

              {/* ✅ UNIFIED REPOSITORY LIST */}
              <div className="flex-1 overflow-y-auto border border-gray-200 dark:border-white/20 rounded-lg">
                {allFilteredRepos.length === 0 ? (
                  <div className="text-center py-8">
                    <Github className="w-12 h-12 text-gray-300 dark:text-gray-600 mx-auto mb-4" />
                    <p className="text-gray-600 dark:text-white/70">
                      {searchTerm ? (
                        <>No repositories found matching "{searchTerm}"</>
                      ) : myRepositories.filter((r) => !r.is_imported).length === 0 ? (
                        "All your repositories have been imported!"
                      ) : (
                        "Start typing to search"
                      )}
                    </p>
                  </div>
                ) : (
                  <div className="divide-y divide-gray-100 dark:divide-white/10">
                    {/* My Repositories Section */}
                    {filteredMyRepos.length > 0 && (
                      <>
                        <div className="p-3 bg-gray-50 dark:bg-white/5 sticky top-0 z-10">
                          <h3 className="text-xs font-semibold text-gray-700 dark:text-white/70 uppercase tracking-wide">
                            Your Repositories ({filteredMyRepos.length})
                          </h3>
                        </div>
                        {filteredMyRepos.map((repo, index) => (
                          <div
                            key={`my-repo-${repo.id}-${index}`}
                            className="p-4 hover:bg-gray-50 dark:hover:bg-white/5 transition-colors"
                          >
                            <div className="flex items-start space-x-3">
                              <div className="flex items-center mt-1">
                                <input
                                  type="checkbox"
                                  checked={selectedRepos.includes(repo.id)}
                                  onChange={() => handleRepoToggle(repo.id)}
                                  className="w-4 h-4 text-[#003D6B] dark:text-orange-500 bg-gray-100 dark:bg-gray-800 border-gray-300 dark:border-gray-600 rounded focus:ring-[#003D6B] dark:focus:ring-orange-500 focus:ring-2 cursor-pointer"
                                />
                              </div>
                              <div className="flex-1 min-w-0">
                                <div className="flex items-center space-x-2 mb-1">
                                  <h3 className="text-sm font-medium text-gray-900 dark:text-white truncate">
                                    {repo.name}
                                  </h3>
                                  {repo.is_private && (
                                    <Badge variant="secondary" className="text-xs bg-gray-100 dark:bg-white/10">
                                      Private
                                    </Badge>
                                  )}
                                  {repo.is_fork && (
                                    <Badge variant="outline" className="text-xs border-gray-300 dark:border-white/30">
                                      Fork
                                    </Badge>
                                  )}
                                  {repo.language && (
                                    <Badge variant="secondary" className="text-xs bg-[#D6E6FF] text-[#003D6B] dark:bg-blue-500/20 dark:text-blue-300">
                                      {repo.language}
                                    </Badge>
                                  )}
                                </div>
                                {repo.description && (
                                  <p className="text-sm text-gray-600 dark:text-white/70 mb-2 line-clamp-2">
                                    {repo.description}
                                  </p>
                                )}
                                <div className="flex items-center text-xs text-gray-500 dark:text-white/60 space-x-4">
                                  <span>Branch: {repo.default_branch}</span>
                                  {repo.updated_at && (
                                    <span>Updated: {new Date(repo.updated_at).toLocaleDateString()}</span>
                                  )}
                                </div>
                              </div>
                            </div>
                          </div>
                        ))}
                      </>
                    )}

                    {/* Public Repositories Section */}
                    {filteredPublicRepos.length > 0 && (
                      <>
                        <div className="p-3 bg-blue-50 dark:bg-blue-500/10 sticky top-0 z-10">
                          <h3 className="text-xs font-semibold text-blue-700 dark:text-blue-300 uppercase tracking-wide">
                            Public Repositories ({filteredPublicRepos.length})
                          </h3>
                        </div>
                        {filteredPublicRepos.map((repo, index) => (
                          <div
                            key={`public-repo-${repo.id}-${index}`}
                            className="p-4 hover:bg-gray-50 dark:hover:bg-white/5 transition-colors"
                          >
                            <div className="flex items-start space-x-3">
                              <div className="flex items-center mt-1">
                                <input
                                  type="checkbox"
                                  checked={selectedRepos.includes(repo.id)}
                                  onChange={() => handleRepoToggle(repo.id)}
                                  className="w-4 h-4 text-[#003D6B] dark:text-orange-500 bg-gray-100 dark:bg-gray-800 border-gray-300 dark:border-gray-600 rounded focus:ring-[#003D6B] dark:focus:ring-orange-500 focus:ring-2 cursor-pointer"
                                />
                              </div>
                              <div className="flex-1 min-w-0">
                                <div className="flex items-center space-x-2 mb-1">
                                  <h3 className="text-sm font-medium text-gray-900 dark:text-white truncate">
                                    {repo.name}
                                  </h3>
                                  {repo.owner && (
                                    <span className="text-xs text-gray-500 dark:text-gray-400">
                                      by {repo.owner}
                                    </span>
                                  )}
                                  {repo.is_private && (
                                    <Badge variant="secondary" className="text-xs bg-gray-100 dark:bg-white/10">
                                      Private
                                    </Badge>
                                  )}
                                  {repo.is_fork && (
                                    <Badge variant="outline" className="text-xs border-gray-300 dark:border-white/30">
                                      Fork
                                    </Badge>
                                  )}
                                  {repo.language && (
                                    <Badge variant="secondary" className="text-xs bg-[#D6E6FF] text-[#003D6B] dark:bg-blue-500/20 dark:text-blue-300">
                                      {repo.language}
                                    </Badge>
                                  )}
                                </div>
                                {repo.description && (
                                  <p className="text-sm text-gray-600 dark:text-white/70 mb-2 line-clamp-2">
                                    {repo.description}
                                  </p>
                                )}
                                <div className="flex items-center text-xs text-gray-500 dark:text-white/60 space-x-4">
                                  <span>Branch: {repo.default_branch}</span>
                                  {repo.updated_at && (
                                    <span>Updated: {new Date(repo.updated_at).toLocaleDateString()}</span>
                                  )}
                                </div>
                              </div>
                            </div>
                          </div>
                        ))}
                      </>
                    )}
                  </div>
                )}
              </div>

              {/* Footer */}
              <div className="flex items-center justify-between pt-4 border-t border-gray-200 dark:border-white/20">
                <div className="text-sm text-gray-600 dark:text-white/70">
                  {allFilteredRepos.length} repositories available
                </div>
                <div className="flex space-x-3">
                  <Button variant="outline" onClick={onClose} className="border-gray-300 dark:border-white/20 hover:bg-gray-100 hover:text-gray-900 dark:hover:bg-white/10 dark:hover:text-white">
                    Cancel
                  </Button>
                  <Button
                    onClick={handleImport}
                    disabled={selectedRepos.length === 0 || importing}
                    className="min-w-[120px] bg-[#003D6B] hover:bg-[#002A4D] dark:bg-orange-500 dark:hover:bg-orange-600"
                    style={{ color: 'white' }}
                  >
                    {importing ? (
                      <div className="flex items-center space-x-2">
                        <div className="animate-spin rounded-full h-4 w-4 border-b-2 border-white"></div>
                        <span>Importing...</span>
                      </div>
                    ) : (
                      `Import ${selectedRepos.length} ${selectedRepos.length === 1 ? "Repository" : "Repositories"}`
                    )}
                  </Button>
                </div>
              </div>
            </>
          )}
        </div>
      </DialogContent>
    </Dialog>
  );
};

const getScanTypeLabel = (scanType: string | null | undefined): string => {
  switch (scanType) {
    case 'custom':
      return 'Custom Scan';
    case 'ai':
      return 'Gen AI Scan';
    default:
      return 'Security Scan';
  }
};

const getScanTypeIcon = (scanType: string | null | undefined): string => {
  switch (scanType) {
    case 'custom':
      return '⚙️';
    case 'ai': 
      return '🤖';
    default:
      return '🔍';
  }
};

const getScanTypeBadgeColor = (scanType: string | null | undefined): string => {
  switch (scanType) {
    case 'custom':
      return 'bg-purple-500';
    case 'ai':
      return 'bg-blue-500';
    default:
      return 'bg-gray-500';
  }
};

const ImportBitbucketRepositoriesModal = ({
  isOpen,
  onClose,
  onImport,
}: {
  isOpen:  boolean;
  onClose: () => void;
  onImport: (repoIds: string[]) => void;
}) => {
  const [repositories, setRepositories] = useState<any[]>([]);
  const [selectedRepos, setSelectedRepos] = useState<string[]>([]);
  const [loading, setLoading] = useState(false);
  const [error, setError] = useState("");
  const [importing, setImporting] = useState(false);
  const [searchTerm, setSearchTerm] = useState("");

  useEffect(() => {
    if (isOpen) {
      setSelectedRepos([]);
      fetchAvailableBitbucketRepositories();
    }
  }, [isOpen]);

  const fetchAvailableBitbucketRepositories = async () => {
    setLoading(true);
    setError("");
    try {
      const token = localStorage.getItem("access_token");
      const response = await fetch(
        `${
          import.meta.env. VITE_API_URL || "http://localhost:8000"
        }/api/v1/repositories/bitbucket/available`,
        {
          headers: {
            Authorization: `Bearer ${token}`,
            "Content-Type": "application/json",
          },
        }
      );

      if (response.ok) {
        const data = await response.json();
        setRepositories(data.repositories || []);
      } else {
        const errorData = await response.text();
        setError(
          `Failed to fetch repositories: ${response.status} ${response.statusText}`
        );
      }
    } catch (error) {
      console.error("Error fetching Bitbucket repositories:", error);
      setError("Network error occurred while fetching repositories");
    } finally {
      setLoading(false);
    }
  };

  const handleRepoToggle = (repoId: string) => {
    setSelectedRepos((prev) => {
      const newSelection = prev.includes(repoId)
        ? prev.filter((id) => id !== repoId)
        : [...prev, repoId];
      return newSelection;
    });
  };

  const handleImport = async () => {
    if (selectedRepos. length === 0) return;

    setImporting(true);
    try {
      await onImport(selectedRepos);
      setSelectedRepos([]);
      onClose();
    } catch (error) {
      console.error("Error importing repositories:", error);
    } finally {
      setImporting(false);
    }
  };

  const filteredRepos = repositories
    .filter((repo) => !repo.is_imported)
    .filter(
      (repo) =>
        repo.name.toLowerCase().includes(searchTerm.toLowerCase()) ||
        repo.description?.toLowerCase().includes(searchTerm.toLowerCase())
    );

  return (
    <Dialog open={isOpen} onOpenChange={onClose}>
      <DialogContent className="max-w-4xl max-h-[80vh] overflow-hidden flex flex-col bg-white dark:bg-gray-950/85 backdrop-blur-xl border-gray-200 dark:border-white/10 shadow-2xl">
        <DialogHeader>
          <DialogTitle className="flex items-center space-x-2 text-gray-900 dark: text-white">
            <svg className="w-5 h-5" viewBox="0 0 24 24" fill="currentColor">
              <path d="M. 778 1.213a. 768.768 0 00-.768.892l3.263 19.81c.084.5.515.868 1.022.873H19.95a.772.772 0 00.77-.646l3.27-20.03a.768.768 0 00-.768-.891zM14.52 15.53H9.522L8.17 8.466h7.561z" />
            </svg>
            <span>Import Bitbucket Repositories</span>
          </DialogTitle>
        </DialogHeader>

        <div className="flex-1 overflow-hidden flex flex-col space-y-4">
          {loading ?  (
            <div className="text-center py-8 flex-1 flex items-center justify-center">
              <div>
                <div className="animate-spin rounded-full h-8 w-8 border-b-2 border-[#003D6B] dark:border-orange-500 mx-auto mb-4"></div>
                <p className="text-gray-600 dark:text-white/70">Loading repositories...</p>
              </div>
            </div>
          ) : error ? (
            <div className="text-center py-8 flex-1 flex items-center justify-center">
              <div>
                <AlertTriangle className="w-8 h-8 text-red-600 dark:text-red-500 mx-auto mb-4" />
                <p className="text-red-600 dark:text-red-400 mb-4">{error}</p>
                <Button onClick={fetchAvailableBitbucketRepositories} variant="outline" className="border-gray-300 dark:border-white/20 hover:bg-gray-100 hover:text-gray-900 dark:hover:bg-white/10 dark:hover:text-white">
                  Try Again
                </Button>
              </div>
            </div>
          ) : (
            <>
              <div className="flex items-center space-x-4">
                <div className="relative flex-1">
                  <Search className="absolute left-3 top-1/2 transform -translate-y-1/2 text-gray-500 dark: text-gray-400 w-4 h-4" />
                  <Input
                    placeholder="Search repositories..."
                    value={searchTerm}
                    onChange={(e) => setSearchTerm(e. target.value)}
                    className="pl-10 bg-white dark:bg-white/10 border-gray-300 dark:border-white/20"
                  />
                </div>
                <div className="text-sm text-gray-600 dark:text-white/70">
                  {selectedRepos.length} selected
                </div>
              </div>

              <div className="flex-1 overflow-y-auto border border-gray-200 dark: border-white/20 rounded-lg">
                {filteredRepos.length === 0 ?  (
                  <div className="text-center py-8">
                    <svg className="w-12 h-12 text-gray-300 dark:text-gray-600 mx-auto mb-4" viewBox="0 0 24 24" fill="currentColor">
                      <path d="M. 778 1.213a.768.768 0 00-.768.892l3.263 19.81c.084.5.515.868 1.022.873H19.95a.772.772 0 00.77-.646l3.27-20.03a.768.768 0 00-.768-.891zM14.52 15.53H9.522L8.17 8.466h7.561z" />
                    </svg>
                    <p className="text-gray-600 dark: text-white/70">
                      {repositories.filter((r) => !r.is_imported).length === 0
                        ? "All your repositories have been imported!"
                        : "No repositories found matching your search."}
                    </p>
                  </div>
                ) : (
                  <div className="divide-y divide-gray-100 dark:divide-white/10">
                    {filteredRepos.map((repo, index) => (
                      <div
                        key={`bitbucket-repo-${repo.id}-${index}`}
                        className="p-4 hover:bg-gray-50 dark:hover:bg-white/5 transition-colors"
                      >
                        <div className="flex items-start space-x-3">
                          <div className="flex items-center mt-1">
                            <input
                              type="checkbox"
                              id={`bitbucket-repo-checkbox-${repo. id}`}
                              checked={selectedRepos.includes(repo. id)}
                              onChange={(e) => handleRepoToggle(repo.id)}
                              className="w-4 h-4 text-[#003D6B] dark:text-orange-500 bg-gray-100 dark:bg-gray-800 border-gray-300 dark:border-gray-600 rounded focus:ring-[#003D6B] dark:focus:ring-orange-500 focus:ring-2 cursor-pointer"
                            />
                          </div>
                          <div className="flex-1 min-w-0">
                            <div className="flex items-center space-x-2 mb-1">
                              <h3 className="text-sm font-medium text-gray-900 dark:text-white truncate">
                                {repo.full_name}
                              </h3>
                              {repo. is_private && (
                                <Badge variant="secondary" className="text-xs bg-gray-100 dark:bg-white/10">
                                  Private
                                </Badge>
                              )}
                              {repo.language && (
                                <Badge
                                  variant="secondary"
                                  className="text-xs bg-[#D6E6FF] text-[#003D6B] dark:bg-blue-500/20 dark:text-blue-300"
                                >
                                  {repo. language}
                                </Badge>
                              )}
                            </div>
                            {repo. description && (
                              <p className="text-sm text-gray-600 dark:text-white/70 mb-2 line-clamp-2">
                                {repo.description}
                              </p>
                            )}
                            <div className="flex items-center text-xs text-gray-500 dark:text-white/60 space-x-4">
                              <span>Branch: {repo.default_branch}</span>
                              <span>
                                Updated:{" "}
                                {new Date(repo.updated_at || "").toLocaleDateString()}
                              </span>
                            </div>
                          </div>
                        </div>
                      </div>
                    ))}
                  </div>
                )}
              </div>

              <div className="flex items-center justify-between pt-4 border-t border-gray-200 dark:border-white/20">
                <div className="text-sm text-gray-600 dark: text-white/70">
                  {filteredRepos.length} repositories available for import
                </div>
                <div className="flex space-x-3">
                  <Button variant="outline" onClick={onClose} className="border-gray-300 dark:border-white/20 hover:bg-gray-100 hover:text-gray-900 dark:hover:bg-white/10 dark:hover:text-white">
                    Cancel
                  </Button>
                  <Button
                    onClick={handleImport}
                    disabled={selectedRepos.length === 0 || importing}
                    className="min-w-[120px] bg-[#003D6B] hover:bg-[#002A4D] dark:bg-orange-500 dark:hover:bg-orange-600"
                    style={{ color:  'white' }}
                  >
                    {importing ? (
                      <div className="flex items-center space-x-2">
                        <div className="animate-spin rounded-full h-4 w-4 border-b-2 border-white"></div>
                        <span>Importing...</span>
                      </div>
                    ) : (
                      `Import ${selectedRepos.length} ${
                        selectedRepos.length === 1 ? "Repository" : "Repositories"
                      }`
                    )}
                  </Button>
                </div>
              </div>
            </>
          )}
        </div>
      </DialogContent>
    </Dialog>
  );
};

const ProjectCard = ({
  project,
  onDelete,
  onSync,
  onViewDetails,
  onStartScan,
  onStopScan,
  onViewFileScanStatus,
  onViewScanDetails,
}: {
  project:  Project;
  onDelete: (projectId: number) => void;
  onSync: (projectId: number) => void;
  onViewDetails:  (project: Project) => void;
  onStartScan: (projectId: number) => void;
  onStopScan: (projectId: number) => void;
  onViewFileScanStatus: (project: Project) => void;
  onViewScanDetails: (project: Project) => void;
}) => {
  const [isDeleting, setIsDeleting] = useState(false);
  const [isSyncing, setIsSyncing] = useState(false);

  const getStatusIcon = (status: string, scanType?:  string) => {
    switch (status) {
      case "active":
      case "completed":
        return <CheckCircle className="w-4 h-4 text-green-600 dark:text-green-500" />;
      case "scanning":
        return (
          <span className="text-base">{getScanTypeIcon(scanType)}</span>
        );
      case "failed":
        return <XCircle className="w-4 h-4 text-red-600 dark:text-red-500" />;
      case "pending":
      default:
        return <Clock className="w-4 h-4 text-gray-500" />;
    }
  };

  const getStatusColor = (status: string) => {
    switch (status) {
      case "active": 
      case "completed":
        return "bg-green-50 text-green-700 dark:bg-green-500/20 dark:text-green-300";
      case "scanning": 
        return "bg-blue-50 text-blue-700 dark:bg-blue-500/20 dark:text-blue-300";
      case "failed": 
        return "bg-red-50 text-red-700 dark:bg-red-500/20 dark:text-red-300";
      case "pending": 
      default:
        return "bg-gray-50 text-gray-700 dark:bg-gray-500/20 dark:text-gray-300";
    }
  };

  const getSourceIcon = (source: string) => {
    switch (source) {
      case "github":
        return <IconBrandGithub className="w-4 h-4" />;
      case "gitlab": 
        return <IconBrandGitlab className="w-4 h-4" />;
      case "bitbucket":
        return (
          <svg className="w-4 h-4" viewBox="0 0 24 24" fill="currentColor">
            <path d="M. 778 1.213a.768.768 0 00-.768.892l3.263 19.81c.084.5.515.868 1.022.873H19.95a.772.772 0 00.77-.646l3.27-20.03a.768.768 0 00-.768-.891zM14.52 15.53H9.522L8.17 8.466h7.561z" />
          </svg>
        );
      case "docker":
        return <IconBrandDocker className="w-4 h-4" />;
      default:
        return <IconFolder className="w-4 h-4" />;
    }
  };

  const handleDelete = async () => {
    setIsDeleting(true);
    try {
      await onDelete(project.id);
    } finally {
      setIsDeleting(false);
    }
  };

  const handleSync = async () => {
    setIsSyncing(true);
    try {
      await onSync(project.id);
    } finally {
      setIsSyncing(false);
    }
  };

  const totalVulnerabilities = project.vulnerabilities
    ?  project.vulnerabilities.critical +
      project.vulnerabilities.high +
      project.vulnerabilities. medium +
      project.vulnerabilities.low
    : null;

  const hasScanned =
    project.vulnerabilities !== null && project.coverage !== null;
  const isScanning =
    project.latest_scan?. status === "running" ||
    project.latest_scan?. status === "pending";

  return (
    <div className="bg-white dark: bg-white/10 backdrop-blur-sm rounded-2xl p-6 shadow-lg border border-gray-200 dark:border-white/20 hover:shadow-xl hover:border-[#003D6B] dark:hover:border-orange-500 transition-all">
      <div className="flex items-start justify-between mb-4">
        <div className="flex items-center space-x-3">
          <div className="w-10 h-10 bg-[#D6E6FF] dark:bg-orange-500/20 rounded-lg flex items-center justify-center">
            {getSourceIcon(project.source)}
          </div>
          <div>
            <h3 className="text-lg font-semibold text-gray-900 dark:text-white">
              {project.name}
            </h3>
            <p className="text-sm text-gray-600 dark:text-white/70">{project.owner}</p>
          </div>
        </div>
        <div className="flex items-center space-x-2">
          <button className="text-gray-600 dark:text-white/70 hover:text-[#003D6B] dark: hover:text-orange-400 transition-colors">
            <Star
              className={`w-4 h-4 ${
                project.isStarred ? "fill-yellow-500 text-yellow-500" :  ""
              }`}
            />
          </button>
          <DropdownMenu>
            <DropdownMenuTrigger asChild>
              <button className="text-gray-600 dark:text-white/70 hover:text-gray-900 dark:hover:text-white transition-colors p-1 rounded-md hover:bg-gray-100 dark:hover:bg-white/10">
                <MoreHorizontal className="w-4 h-4" />
              </button>
            </DropdownMenuTrigger>
            <DropdownMenuContent align="end" className="w-48 bg-white dark:bg-gray-900 border-gray-200 dark:border-white/20">
              <DropdownMenuItem
                onClick={handleSync}
                disabled={isSyncing}
                className="cursor-pointer text-gray-900 dark:text-white"
              >
                <RefreshCw
                  className={`w-4 h-4 mr-2 ${isSyncing ? "animate-spin" : ""}`}
                />
                {isSyncing ? "Syncing..." : "Sync Project"}
              </DropdownMenuItem>
              <DropdownMenuSeparator className="bg-gray-200 dark:bg-white/20" />
              <DropdownMenuItem
                onClick={handleDelete}
                disabled={isDeleting}
                className="cursor-pointer text-red-600 dark:text-red-400 focus:text-red-600 dark:focus:text-red-400 focus:bg-red-50 dark:focus:bg-red-500/10"
              >
                <Trash2 className="w-4 h-4 mr-2" />
                {isDeleting ? "Deleting..." :  "Delete Project"}
              </DropdownMenuItem>
            </DropdownMenuContent>
          </DropdownMenu>
        </div>
      </div>
      <p className="text-sm text-gray-600 dark:text-white/70 mb-4 line-clamp-2">
        {project.description}
      </p>
      <div className="flex items-center space-x-4 mb-4">
        <div className="flex items-center space-x-2 flex-shrink-0">
          {getStatusIcon(project.status, project.latest_scan?.scan_type)}
          <Badge className={`text-xs border ${getStatusColor(project.status)}`}>
            {project.status === "completed" && (
              <span>{getScanTypeLabel(project.latest_scan?.scan_type)} Completed</span>
            )}
            {project.status === "scanning" && (
              <span>{getScanTypeLabel(project.latest_scan?.scan_type)} Running... </span>
            )}
            {project.status === "failed" && (
              <span>{getScanTypeLabel(project.latest_scan?.scan_type)} Failed</span>
            )}
            {project.status === "pending" && (
              <span>{getScanTypeLabel(project.latest_scan?.scan_type)} Pending</span>
            )}
            {! ["completed", "scanning", "failed", "pending"].includes(project.status) && (
              <span>{project.status}</span>
            )}
          </Badge>
        </div>
        <div className="flex items-center space-x-2 text-sm text-gray-600 dark:text-white/70 min-w-0 flex-1">
          <GitBranch className="w-4 h-4 flex-shrink-0" />
          <span className="truncate">{project.branch}</span>
        </div>
        {project.language && (
          <Badge
            variant="secondary"
            className="text-xs bg-[#D6E6FF] text-[#003D6B] dark:bg-blue-500/20 dark:text-blue-300 flex-shrink-0"
          >
            {project.language}
          </Badge>
        )}
      </div>
      <div className="grid grid-cols-2 gap-4 mb-4">
        <div>
          <div className="text-xs text-gray-600 dark:text-white/70 mb-1">Vulnerabilities</div>
          {hasScanned ?  (
            <>
              <div className="text-lg font-semibold text-gray-900 dark:text-white">
                {totalVulnerabilities}
              </div>
              {totalVulnerabilities && totalVulnerabilities > 0 && (
                <div className="flex space-x-1 mt-1">
                  {project.vulnerabilities! .critical > 0 && (
                    <div className="w-2 h-2 bg-red-500 rounded-full"></div>
                  )}
                  {project.vulnerabilities! .high > 0 && (
                    <div className="w-2 h-2 bg-orange-500 rounded-full"></div>
                  )}
                  {project.vulnerabilities! .medium > 0 && (
                    <div className="w-2 h-2 bg-yellow-500 rounded-full"></div>
                  )}
                  {project.vulnerabilities! .low > 0 && (
                    <div className="w-2 h-2 bg-blue-500 rounded-full"></div>
                  )}
                </div>
              )}
            </>
          ) : (
            <>
              <div className="text-lg font-semibold text-gray-400 dark:text-white/40">N/A</div>
              <div className="text-xs text-gray-500 dark: text-white/50">Scan to get details</div>
            </>
          )}
        </div>
        <div>
          <div className="text-xs text-gray-600 dark:text-white/70 mb-1">Coverage</div>
          {hasScanned ? (
            <>
              <div className="text-lg font-semibold text-gray-900 dark:text-white">
                {project.coverage}%
              </div>
              <div className="w-full bg-gray-200 dark:bg-white/20 rounded-full h-1 mt-1">
                <div
                  className="bg-[#003D6B] dark:bg-orange-500 h-1 rounded-full"
                  style={{ width: `${project.coverage}%` }}
                ></div>
              </div>
            </>
          ) : (
            <>
              <div className="text-lg font-semibold text-gray-400 dark:text-white/40">N/A</div>
              <div className="text-xs text-gray-500 dark:text-white/50">Scan to get details</div>
            </>
          )}
        </div>
      </div>
      <div className="flex items-center justify-between text-xs text-gray-600 dark:text-white/70 mb-4">
        <div className="flex items-center space-x-1">
          <Clock className="w-3 h-3" />
          <span>
            {project.lastScan
              ? `Last scan: ${project.lastScan}`
              : "Never scanned"}
          </span>
        </div>
        {project.scanDuration && (
          <div className="flex items-center space-x-1">
            <Activity className="w-3 h-3" />
            <span>{project.scanDuration}</span>
          </div>
        )}
      </div>
      <div className="flex flex-col space-y-2 pt-4 border-t border-gray-200 dark:border-white/20">
        <Button
          size="sm"
          variant="outline"
          className="w-full bg-white dark:bg-white/10 border-gray-300 dark:border-white/20 text-gray-700 dark:text-white hover:bg-gray-50 hover:text-gray-900 dark:hover:bg-white/20"
          onClick={() => onViewDetails(project)}
        >
          <Eye className="w-4 h-4 mr-2" />
          View Details
        </Button>

        {project.latest_scan?. status === "completed" && (
          <div className="flex space-x-2">
            <Button
              size="sm"
              variant="outline"
              className="flex-1 bg-white dark: bg-white/10 border-gray-300 dark:border-white/20 text-gray-700 dark:text-white hover:bg-gray-50 hover:text-gray-900 dark:hover:bg-white/20"
              onClick={() => onViewFileScanStatus(project)}
            >
              <FileText className="w-4 h-4 mr-1" />
              File Status
            </Button>
            <Button
              size="sm"
              variant="outline"
              className="flex-1 bg-white dark:bg-white/10 border-gray-300 dark: border-white/20 text-gray-700 dark:text-white hover:bg-gray-50 hover:text-gray-900 dark:hover:bg-white/20"
              onClick={() => onViewScanDetails(project)}
            >
              <Activity className="w-4 h-4 mr-1" />
              Scan Report
            </Button>
          </div>
        )}

        {isScanning ?  (
          <Button
            size="sm"
            variant="outline"
            className="w-full text-red-600 dark:text-red-400 hover:text-red-700 dark:hover:text-red-300 border-red-300 dark:border-red-500/50 hover:border-red-400 dark:hover:border-red-400 bg-white dark:bg-white/10 hover:bg-red-50 dark:hover:bg-red-500/10"
            onClick={() => onStopScan(project. id)}
          >
            <StopCircle className="w-4 h-4 mr-2" />
            Stop Scan
          </Button>
        ) : (
          <Button
            size="sm"
            style={{ color: 'white' }}
            className="w-full bg-[#003D6B] hover:bg-[#002A4D] dark:bg-orange-500 dark:hover:bg-orange-600"
            onClick={() => onStartScan(project.id)}
            disabled={project.latest_scan?. status === "pending"}
          >
            <Play className="w-4 h-4 mr-2" />
            {project.latest_scan?.status === "pending"
              ? "Starting..."
              : "Run Scan"}
          </Button>
        )}
      </div>
    </div>
  );
};

const Projects = () => {
  const [sidebarOpen, setSidebarOpen] = useState(false);
  const [projects, setProjects] = useState<Project[]>([]);
  const [filteredProjects, setFilteredProjects] = useState<Project[]>([]);
  const [searchTerm, setSearchTerm] = useState("");
  const [statusFilter, setStatusFilter] = useState("all");
  const [sourceFilter, setSourceFilter] = useState("all");
  const [importProvider, setImportProvider] = useState<'github' | 'bitbucket' | null>(null);
  const [loading, setLoading] = useState(true);
  const [showScanModal, setShowScanModal] = useState(false);
  const [selectedScanId, setSelectedScanId] = useState<number | null>(null);
  const [selectedRepoName, setSelectedRepoName] = useState("");
  const [showFileScanModal, setShowFileScanModal] = useState(false);
  const [error, setError] = useState("");
  const [showImportDropdown, setShowImportDropdown] = useState(false); 
  const [showScanMethodModal, setShowScanMethodModal] = useState(false);
  const [selectedProjectForScan, setSelectedProjectForScan] = useState<Project | null>(null);
  const [scanningProjects, setScanningProjects] = useState<Set<number>>(
    new Set()
  );
  const { user } = useAuth();
  const [authProvider, setAuthProvider] = useState<'github' | 'bitbucket' | null>(null);

  useEffect(() => {
    if (user) {
      if (user.bitbucket_username) {
        setAuthProvider('bitbucket');
      } else if (user. github_username) {
        setAuthProvider('github');
      } else {
        setAuthProvider(null);
      }
    }
  }, [user]);

  const navigate = useNavigate();

  const [pollIntervals, setPollIntervals] = useState<
    Map<number, NodeJS.Timeout>
  >(new Map());

  const getAuthProvider = (): 'github' | 'bitbucket' | null => {
    return authProvider;
  };

  const getProviderIcon = (provider: 'github' | 'bitbucket' | null) => {
    switch (provider) {
      case 'github': 
        return <Github className="w-4 h-4 mr-2" />;
      case 'bitbucket':
        return (
          <svg className="w-4 h-4 mr-2" viewBox="0 0 24 24" fill="currentColor">
            <path d="M. 778 1.213a. 768.768 0 00-.768.892l3.263 19.81c.084.5.515.868 1.022.873H19.95a.772.772 0 00.77-.646l3.27-20.03a.768.768 0 00-. 768-.891zM14.52 15.53H9.522L8.17 8.466h7.561z" />
          </svg>
        );
      default:
        return <Github className="w-4 h-4 mr-2" />;
    }
  };

  const getProviderName = (provider: 'github' | 'bitbucket' | null) => {
    switch (provider) {
      case 'github':  return 'GitHub';
      case 'bitbucket': return 'Bitbucket';
      default: return 'GitHub';
    }
  };

  const handleImportClick = () => {
    const provider = getAuthProvider();
    if (provider) {
      setImportProvider(provider);
    } else {
      setShowImportDropdown(true);
    }
  };

  const handleProviderSelection = (provider: 'github' | 'bitbucket') => {
    setShowImportDropdown(false);
    setImportProvider(provider);
  };

  useEffect(() => {
    fetchProjects();
    return () => {
      pollIntervals.forEach((interval) => clearInterval(interval));
    };
  }, []);

  const fetchProjects = async () => {
    setLoading(true);
    setError("");
    try {
      const token = localStorage.getItem("access_token");
      const response = await fetch(
        `${
          import.meta.env. VITE_API_URL || "http://localhost:8000"
        }/api/v1/repositories/`,
        {
          headers: {
            Authorization: `Bearer ${token}`,
            "Content-Type": "application/json",
          },
        }
      );

      if (response.ok) {
        const data = await response.json();
        const repositories = data.repositories || [];

        const transformedProjects:  Project[] = repositories.map(
          (repo:  any) => ({
            id:  repo.id,
            github_id: repo.github_id,
            name: repo.name,
            full_name: repo.full_name,
            description: repo.description || "No description available",
            html_url: repo.html_url,
            clone_url: repo.clone_url,
            default_branch: repo.default_branch || "main",
            language: repo.language,
            is_private: repo.is_private,
            is_fork: repo.is_fork,
            owner: repo.full_name.split("/")[0],
            repository: repo.name,
            source:  repo.source || "github" as const,
            status: 
              repo.latest_scan?.status === "running"
                ? ("scanning" as const)
                : repo.latest_scan?.status === "completed"
                ?  ("completed" as const)
                : repo.latest_scan?.status === "failed"
                ? ("failed" as const)
                : ("pending" as const),
            lastScan: repo.latest_scan?.completed_at
              ? new Date(repo.latest_scan. completed_at).toLocaleDateString()
              : null,
            vulnerabilities: repo.vulnerabilities
              ? {
                  total: repo.vulnerabilities.total,
                  critical: repo. vulnerabilities.critical,
                  high: repo.vulnerabilities.high,
                  medium: repo. vulnerabilities.medium,
                  low: repo.vulnerabilities.low,
                }
              : null,
            coverage: repo.code_coverage,
            isStarred: false,
            branch: repo.default_branch || "main",
            scanDuration: repo.latest_scan?.scan_duration,
            created_at: repo.created_at,
            updated_at: repo.updated_at,
            latest_scan:  repo.latest_scan ?  {           
              ... repo.latest_scan,                       
              scan_type: repo. latest_scan.scan_type      
            } : undefined,                                
            security_score: repo.security_score,
            code_coverage: repo.code_coverage,
          })
        );

        setProjects(transformedProjects);
        setFilteredProjects(transformedProjects);

        transformedProjects.forEach((project) => {
          if (
            project.latest_scan?.status === "running" ||
            project.latest_scan?.status === "pending"
          ) {
            startScanPolling(project.latest_scan. id, project.id);
          }
        });
      } else {
        setError("Failed to fetch projects");
      }
    } catch (error) {
      console.error("Error fetching projects:", error);
      setError("Network error occurred while fetching projects");
    } finally {
      setLoading(false);
    }
  };

  const clearScanPolling = useCallback(
    (scanId: number) => {
      setPollIntervals((prev) => {
        const interval = prev.get(scanId);
        if (interval) {
          clearInterval(interval);
          const newMap = new Map(prev);
          newMap.delete(scanId);
          return newMap;
        }
        return prev;
      });
    },
    [] 
  );

  const startScanPolling = useCallback(
    (scanId: number, projectId: number) => {
      clearScanPolling(scanId);

      const pollInterval = setInterval(async () => {
        try {
          const token = localStorage.getItem("access_token");
          const response = await fetch(
            `${
              import.meta.env.VITE_API_URL || "http://localhost:8000"
            }/api/v1/custom-scans/${scanId}`,
            {
              headers: {
                Authorization: `Bearer ${token}`,
                "Content-Type": "application/json",
              },
            }
          );

          if (response.ok) {
            const scanData = await response.json();

            setProjects((prevProjects) =>
              prevProjects.map((project) =>
                project.id === projectId
                  ? {
                      ...project,
                      latest_scan: {
                        id: scanData.id,
                        status: scanData.status,
                        scan_type: scanData. scan_type,
                        started_at: scanData.started_at,
                        completed_at: scanData.completed_at,
                        scan_duration: scanData.scan_duration,
                      },
                      status: 
                        scanData.status === "completed"
                          ? ("completed" as const)
                          : scanData.status === "failed"
                          ? ("failed" as const)
                          : ("scanning" as const),
                      vulnerabilities: 
                        scanData.total_vulnerabilities !== undefined
                          ? {
                              total: scanData.total_vulnerabilities,
                              critical:  scanData.critical_count,
                              high: scanData.high_count,
                              medium: scanData.medium_count,
                              low: scanData.low_count,
                            }
                          : project.vulnerabilities,
                      security_score: scanData.security_score,
                      code_coverage: scanData.code_coverage,
                      coverage: scanData.code_coverage,
                      scanDuration: scanData.scan_duration,
                      lastScan: scanData.completed_at
                        ? new Date(scanData.completed_at).toLocaleDateString()
                        :  null,
                    }
                  : project
              )
            );

            if (["completed", "failed", "stopped"].includes(scanData.status)) {
              clearInterval(pollInterval);
              setPollIntervals((prev) => {
                const newMap = new Map(prev);
                newMap. delete(scanId);
                return newMap;
              });
              setScanningProjects((prev) => {
                const newSet = new Set(prev);
                newSet.delete(projectId);
                return newSet;
              });
            }
          } else {
            clearInterval(pollInterval);
            setPollIntervals((prev) => {
              const newMap = new Map(prev);
              newMap. delete(scanId);
              return newMap;
            });
            setScanningProjects((prev) => {
              const newSet = new Set(prev);
              newSet.delete(projectId);
              return newSet;
            });
          }
        } catch (error) {
          clearInterval(pollInterval);
          setPollIntervals((prev) => {
            const newMap = new Map(prev);
            newMap. delete(scanId);
            return newMap;
          });
          setScanningProjects((prev) => {
            const newSet = new Set(prev);
            newSet.delete(projectId);
            return newSet;
          });
        }
      }, 5000);

      setPollIntervals((prev) => {
        const newMap = new Map(prev);
        newMap.set(scanId, pollInterval);
        return newMap;
      });

      setTimeout(() => {
        clearInterval(pollInterval);
        setPollIntervals((prev) => {
          const newMap = new Map(prev);
          newMap.delete(scanId);
          return newMap;
        });
        setScanningProjects((prev) => {
          const newSet = new Set(prev);
          newSet.delete(projectId);
          return newSet;
        });
      }, 30 * 60 * 1000);
    },
    [clearScanPolling]
  );

  const handleStartScan = async (projectId:  number) => {
    const project = projects.find(p => p.id === projectId);
    if (!project) return;
    
    setSelectedProjectForScan(project);
    setShowScanMethodModal(true);
  };

  const handleUnifiedScan = async (scanConfig: any) => {
    if (!selectedProjectForScan) return;
    
    setShowScanMethodModal(false);
    
    const projectId = selectedProjectForScan. id;
    
    if (scanningProjects.has(projectId)) {
      return;
    }

    try {
      setScanningProjects((prev) => new Set(prev).add(projectId));

      const token = localStorage.getItem("access_token");
      
      const requestBody = {
        repository_id: projectId,
        use_llm_enhancement: scanConfig.enableLLMEnhancement !== false,
        include_user_rules: true
      };
      
      console.log('🚀 Starting scan with config:', requestBody);
      
      const response = await fetch(
        `${import.meta.env.VITE_API_URL || "http://localhost:8000"}/api/v1/custom-scans/start`,
        {
          method: "POST",
          headers: {
            Authorization: `Bearer ${token}`,
            "Content-Type": "application/json",
          },
          body: JSON.stringify(requestBody),
        }
      );

      if (response.ok) {
        const data = await response.json();
        
        console.log('✅ Scan started successfully:', data);

        setProjects((prevProjects) =>
          prevProjects.map((project) =>
            project.id === projectId
              ? {
                  ...project,
                  latest_scan: {
                    id: data.scan_id,
                    status:  "pending",
                    scan_type: "custom",
                    started_at:  new Date().toISOString(),
                  },
                  status: "scanning" as const,
                }
              : project
          )
        );

        startScanPolling(data.scan_id, projectId);
      } else {
        const errorData = await response.json();
        console.error('❌ Scan failed:', errorData);
        setError(typeof errorData. detail === 'string' ? errorData.detail : 'Failed to start scan');
        setScanningProjects((prev) => {
                    const newSet = new Set(prev);
          newSet.delete(projectId);
          return newSet;
        });
      }
    } catch (error) {
      console.error('❌ Network error:', error);
      setError("Network error occurred while starting scan");
      setScanningProjects((prev) => {
        const newSet = new Set(prev);
        newSet.delete(projectId);
        return newSet;
      });
    } finally {
      setSelectedProjectForScan(null);
    }
  };

  const handleStopScan = async (projectId: number) => {
    try {
      const project = projects.find((p) => p.id === projectId);
      if (!project?. latest_scan?. id) return;

      const token = localStorage.getItem("access_token");
      const response = await fetch(
        `${
          import.meta.env. VITE_API_URL || "http://localhost:8000"
        }/api/v1/custom-scans/${project.latest_scan. id}/stop`,
        {
          method: "POST",
          headers:  {
            Authorization: `Bearer ${token}`,
            "Content-Type": "application/json",
          },
        }
      );

      if (response.ok) {
        clearScanPolling(project.latest_scan.id);
        setScanningProjects((prev) => {
          const newSet = new Set(prev);
          newSet.delete(projectId);
          return newSet;
        });

        setProjects((prevProjects) =>
          prevProjects. map((p) =>
            p.id === projectId
              ? {
                  ...p,
                  status: "failed" as const,
                  latest_scan: {
                    ... p.latest_scan! ,
                    status: "stopped",
                  },
                }
              : p
          )
        );
      }
    } catch (error) {
      console.error("Error stopping scan:", error);
    }
  };

  const handleDeleteProject = async (projectId: number) => {
    try {
      const project = projects.find((p) => p.id === projectId);
      if (project?. latest_scan?.id) {
        clearScanPolling(project.latest_scan.id);
      }
      setScanningProjects((prev) => {
        const newSet = new Set(prev);
        newSet.delete(projectId);
        return newSet;
      });

      const token = localStorage.getItem("access_token");
      const response = await fetch(
        `${
          import.meta.env. VITE_API_URL || "http://localhost:8000"
        }/api/v1/repositories/${projectId}`,
        {
          method: "DELETE",
          headers: {
            Authorization: `Bearer ${token}`,
            "Content-Type": "application/json",
          },
        }
      );

      if (response.ok) {
        setProjects((prevProjects) =>
          prevProjects.filter((project) => project.id !== projectId)
        );
      }
    } catch (error) {
      console.error("Error deleting project:", error);
    }
  };

  const handleViewScanDetails = (project: Project) => {
    if (project.latest_scan && project.latest_scan.status === "completed") {
      setSelectedScanId(project.latest_scan.id);
      setSelectedRepoName(project.name);
      setShowScanModal(true);
    }
  };

  const handleViewFileScanStatus = (project: Project) => {
    if (project.latest_scan && project.latest_scan.status === "completed") {
      setSelectedScanId(project.latest_scan.id);
      setSelectedRepoName(project.name);
      setShowFileScanModal(true);
    }
  };

  const handleSyncProject = async (projectId: number) => {
    try {
      const token = localStorage.getItem("access_token");
      const response = await fetch(
        `${
          import.meta.env.VITE_API_URL || "http://localhost:8000"
        }/api/v1/repositories/${projectId}/sync`,
        {
          method: "POST",
          headers: {
            Authorization: `Bearer ${token}`,
            "Content-Type": "application/json",
          },
        }
      );

      if (response.ok) {
        const updatedRepo = await response.json();
        setProjects((prevProjects) =>
          prevProjects.map((p) =>
            p.id === projectId
              ? {
                  ...p,
                  description: 
                    updatedRepo.repository?. description || p.description,
                  default_branch: 
                    updatedRepo.repository?.default_branch || p.default_branch,
                  language:  updatedRepo.repository?.language || p.language,
                  updated_at: new Date().toISOString(),
                }
              : p
          )
        );
      } else {
        console.error("Failed to sync project");
      }
    } catch (error) {
      console.error("Error syncing project:", error);
    }
  };

  const handleViewDetails = (project: Project) => {
    navigate(`/projects/${project.id}`);
  };

  useEffect(() => {
    let filtered = projects;

    if (searchTerm) {
      filtered = filtered.filter(
        (project) =>
          project.name.toLowerCase().includes(searchTerm.toLowerCase()) ||
          project.description
            .toLowerCase()
            .includes(searchTerm.toLowerCase()) ||
          project.owner.toLowerCase().includes(searchTerm.toLowerCase())
      );
    }

    if (statusFilter !== "all") {
      filtered = filtered.filter((project) => project.status === statusFilter);
    }

    if (sourceFilter !== "all") {
      filtered = filtered.filter((project) => project.source === sourceFilter);
    }

    setFilteredProjects(filtered);
  }, [searchTerm, statusFilter, sourceFilter, projects]);
  
  useEffect(() => {
    const handleClickOutside = (event: MouseEvent) => {
      if (showImportDropdown) {
        const target = event.target as Element;
        if (! target.closest('.relative')) {
          setShowImportDropdown(false);
        }
      }
    };

    document.addEventListener('mousedown', handleClickOutside);
    return () => {
      document.removeEventListener('mousedown', handleClickOutside);
    };
  }, [showImportDropdown]);

  const handleImportRepositories = async (repos: Repository[]) => {
    try {
      const token = localStorage.getItem("access_token");
      
      console.log("Importing repositories:", repos);
      
      const response = await fetch(
        `${import.meta.env.VITE_API_URL || "http://localhost:8000"}/api/v1/repositories/import`,
        {
          method: "POST",
          headers:  {
            Authorization: `Bearer ${token}`,
            "Content-Type": "application/json",
          },
          body: JSON. stringify({
            repositories: repos
          }),
        }
      );

      if (! response.ok) {
        const errorData = await response.text();
        console.error("Import error:", errorData);
        throw new Error(`Failed to import repositories: ${response.status}`);
      }

      const result = await response.json();
      console.log("Import successful:", result);
      await fetchProjects();
    } catch (error) {
      console.error("Error importing repositories:", error);
      throw error;
    }
  };

  const handleImportBitbucketRepositories = async (repoIds: string[]) => {
    try {
      const token = localStorage.getItem("access_token");
      const response = await fetch(
        `${
          import.meta.env. VITE_API_URL || "http://localhost:8000"
        }/api/v1/repositories/bitbucket/import`,
        {
          method: "POST",
          headers: {
            Authorization:  `Bearer ${token}`,
            "Content-Type": "application/json",
          },
          body: JSON.stringify({
            repository_ids: repoIds,
          }),
        }
      );

      if (!response.ok) {
        const errorData = await response.text();
        console.error("Import error:", errorData);
        throw new Error(`Failed to import repositories: ${response.status}`);
      }

      const result = await response.json();
      console.log("Import successful:", result);
      await fetchProjects();
    } catch (error) {
      console.error("Error importing repositories:", error);
      throw error;
    }
  };

  const stats = {
    total:  projects.length,
    active: projects.filter(
      (p) => p.status === "active" || p.status === "completed"
    ).length,
    scanning: projects.filter((p) => p.status === "scanning").length,
    failed: projects.filter((p) => p.status === "failed").length,
  };

  return (
    <div className="w-full h-screen font-sans relative flex overflow-hidden">
      <EtherealBackground
        color="rgba(255, 255, 255, 0.6)"
        animation={{ scale: 100, speed: 90 }}
        noise={{ opacity: 0.8, scale: 1.2 }}
        sizing="fill"
      />

      <AppSidebar
        sidebarOpen={sidebarOpen}
        setSidebarOpen={setSidebarOpen}
      />

      <div className="flex-1 overflow-y-auto overflow-x-hidden relative z-10">
        <div className="p-4 lg:p-6">
          <div className="max-w-7xl mx-auto">
            <div className="bg-white dark:bg-white/10 backdrop-blur-lg rounded-3xl border border-gray-200 dark:border-white/20 shadow-2xl overflow-hidden">
              
              {/* Header Section */}
              <div className="p-8 border-b border-gray-200 dark:border-white/20">
                <div className="flex items-center space-x-2 text-sm mb-4">
                  <span className="font-medium text-gray-900 dark:text-white">SecureThread</span>
                  <ChevronRight size={16} className="text-gray-500 dark:text-white/60" />
                  <span className="font-medium text-gray-900 dark:text-white">Projects</span>
                </div>

                <div className="flex flex-col lg:flex-row lg:items-center lg:justify-between">
                  <div>
                    <h1 className="text-3xl lg:text-4xl font-bold text-gray-900 dark: text-white mb-2">
                      Projects
                    </h1>
                    <p className="text-gray-700 dark:text-white/80">
                      Manage and monitor your security projects
                    </p>
                  </div>
                  <div className="mt-6 lg:mt-0 relative">
                    <Button
                      onClick={handleImportClick}
                      style={{ color: 'white' }}
                      className="bg-[#003D6B] hover:bg-[#002A4D] dark:bg-orange-500 dark:hover:bg-orange-600"
                    >
                      {getAuthProvider() ?  (
                        <>
                          {getProviderIcon(getAuthProvider())}
                          Import from {getProviderName(getAuthProvider())}
                        </>
                      ) : (
                        <>
                          <Github className="w-4 h-4 mr-2" />
                          Import Repository
                        </>
                      )}
                    </Button>
                    
                    {showImportDropdown && (
                      <div className="absolute top-full left-0 mt-2 w-56 bg-white dark:bg-gray-900 rounded-lg shadow-lg border border-gray-200 dark:border-white/20 py-2 z-50">
                        <button
                          onClick={() => handleProviderSelection('github')}
                          className="w-full flex items-center space-x-3 px-4 py-3 text-sm text-gray-700 dark: text-white hover:bg-gray-50 dark:hover:bg-white/10 transition-colors"
                        >
                          <Github className="w-4 h-4" />
                          <span>Import from GitHub</span>
                        </button>
                        <button
                          onClick={() => handleProviderSelection('bitbucket')}
                          className="w-full flex items-center space-x-3 px-4 py-3 text-sm text-gray-700 dark:text-white hover:bg-gray-50 dark:hover:bg-white/10 transition-colors"
                        >
                          <svg className="w-4 h-4" viewBox="0 0 24 24" fill="currentColor">
                            <path d="M. 778 1.213a. 768.768 0 00-.768.892l3.263 19.81c.084.5.515.868 1.022.873H19.95a.772.772 0 00.77-.646l3.27-20.03a.768.768 0 00-.768-.891zM14.52 15.53H9.522L8.17 8.466h7.561z" />
                          </svg>
                          <span>Import from Bitbucket</span>
                        </button>
                      </div>
                    )}
                  </div>
                </div>
              </div>

              {/* Stats Section */}
              <div className="p-8 border-b border-gray-200 dark: border-white/20">
                <div className="grid grid-cols-2 lg:grid-cols-4 gap-6">
                  <div className="text-center">
                    <div className="text-3xl font-bold text-gray-900 dark:text-white mb-1">
                      {stats.total}
                    </div>
                    <div className="text-gray-600 dark:text-white/70 font-medium">
                      Total Projects
                    </div>
                  </div>
                  <div className="text-center">
                    <div className="text-3xl font-bold text-green-600 dark:text-green-400 mb-1">
                      {stats.active}
                    </div>
                    <div className="text-gray-600 dark:text-white/70 font-medium">
                      Active
                    </div>
                  </div>
                  <div className="text-center">
                    <div className="text-3xl font-bold text-[#003D6B] dark:text-blue-400 mb-1">
                      {stats.scanning}
                    </div>
                    <div className="text-gray-600 dark:text-white/70 font-medium">
                      Scanning
                    </div>
                  </div>
                  <div className="text-center">
                    <div className="text-3xl font-bold text-red-600 dark: text-red-400 mb-1">
                      {stats. failed}
                    </div>
                    <div className="text-gray-600 dark:text-white/70 font-medium">
                      Failed
                    </div>
                  </div>
                </div>
              </div>

              {/* Filters Section */}
              <div className="p-8 border-b border-gray-200 dark: border-white/20">
                <div className="flex flex-col lg:flex-row lg:items-center space-y-4 lg:space-y-0 lg:space-x-4">
                  <div className="relative flex-1">
                    <Search className="absolute left-3 top-1/2 transform -translate-y-1/2 text-gray-500 dark:text-white/50 w-4 h-4" />
                    <Input
                      placeholder="Search projects..."
                      value={searchTerm}
                      onChange={(e) => setSearchTerm(e.target.value)}
                      className="pl-10 bg-white dark:bg-white/10 border-gray-300 dark:border-white/20 text-gray-900 dark:text-white placeholder: text-gray-500 dark:placeholder:text-white/50"
                    />
                  </div>
                  <Select value={statusFilter} onValueChange={setStatusFilter}>
                    <SelectTrigger className="w-full lg:w-48 bg-white dark:bg-white/10 border-gray-300 dark:border-white/20 text-gray-900 dark:text-white">
                      <SelectValue placeholder="Filter by status" />
                    </SelectTrigger>
                    <SelectContent className="bg-white dark:bg-gray-950/80 backdrop-blur-xl border-gray-200 dark:border-white/10 [&_[role=option][data-highlighted]]:bg-blue-50 [&_[role=option][data-highlighted]]:text-blue-900 dark:[&_[role=option][data-highlighted]]:bg-white/10 dark:[&_[role=option][data-highlighted]]:text-white">
                      <SelectItem value="all">All Status</SelectItem>
                      <SelectItem value="active">Active</SelectItem>
                      <SelectItem value="scanning">Scanning</SelectItem>
                      <SelectItem value="completed">Completed</SelectItem>
                      <SelectItem value="pending">Pending</SelectItem>
                      <SelectItem value="failed">Failed</SelectItem>
                    </SelectContent>
                  </Select>
                  <Select value={sourceFilter} onValueChange={setSourceFilter}>
                    <SelectTrigger className="w-full lg:w-48 bg-white dark:bg-white/10 border-gray-300 dark:border-white/20 text-gray-900 dark:text-white">
                      <SelectValue placeholder="Filter by source" />
                    </SelectTrigger>
                    <SelectContent className="bg-white dark:bg-gray-950/80 backdrop-blur-xl border-gray-200 dark:border-white/10 [&_[role=option][data-highlighted]]:bg-blue-50 [&_[role=option][data-highlighted]]:text-blue-900 dark:[&_[role=option][data-highlighted]]:bg-white/10 dark:[&_[role=option][data-highlighted]]:text-white">
                      <SelectItem value="all">All Sources</SelectItem>
                      <SelectItem value="github">GitHub</SelectItem>
                      <SelectItem value="gitlab">GitLab</SelectItem>
                      <SelectItem value="bitbucket">Bitbucket</SelectItem>
                    </SelectContent>
                  </Select>
                </div>
              </div>

              {/* Projects Content Section */}
              <div className="p-8">
                {loading ? (
                  <div className="text-center py-12">
                    <div className="animate-spin rounded-full h-12 w-12 border-b-2 border-[#003D6B] dark:border-orange-500 mx-auto mb-4"></div>
                    <p className="text-gray-900 dark:text-white">Loading projects...</p>
                  </div>
                ) : error ? (
                  <div className="text-center py-12">
                    <AlertTriangle className="w-16 h-16 text-red-600 dark:text-red-400 mx-auto mb-4" />
                    <h3 className="text-xl font-semibold text-gray-900 dark:text-white mb-2">
                      Error Loading Projects
                    </h3>
                    <p className="text-red-600 dark:text-red-400 mb-6">{error}</p>
                    <Button
                      onClick={fetchProjects}
                      style={{ color: 'white' }}
                      className="bg-[#003D6B] hover: bg-[#002A4D] dark:bg-orange-500 dark:hover:bg-orange-600"
                    >
                      Try Again
                    </Button>
                  </div>
                ) : filteredProjects.length === 0 ? (
                  <div className="text-center py-12">
                    <IconFolder className="w-16 h-16 text-gray-300 dark:text-white/30 mx-auto mb-4" />
                    <h3 className="text-xl font-semibold text-gray-900 dark:text-white mb-2">
                      {projects.length === 0
                        ? "No Projects Yet"
                        : "No Projects Found"}
                    </h3>
                    <p className="text-gray-600 dark:text-white/70 mb-6">
                      {projects.length === 0
                        ? "Get started by importing your first repository."
                        : "Try adjusting your search or filter criteria."}
                    </p>
                    {projects.length === 0 && (
                      <Button
                        onClick={handleImportClick}
                        style={{ color:  'white' }}
                        className="bg-[#003D6B] hover:bg-[#002A4D] dark: bg-orange-500 dark: hover:bg-orange-600"
                      >
                        {authProvider === 'bitbucket' ? (
                          <>
                            <svg className="w-4 h-4 mr-2" viewBox="0 0 24 24" fill="currentColor">
                              <path d="M.778 1.213a.768.768 0 00-.768.892l3.263 19.81c.084.5.515.868 1.022.873H19.95a.772.772 0 00.77-. 646l3.27-20.03a.768.768 0 00-.768-.891zM14.52 15.53H9.522L8.17 8.466h7.561z" />
                            </svg>
                            Import Repository
                          </>
                        ) : authProvider === 'github' ? (
                          <>
                            <Github className="w-4 h-4 mr-2" />
                            Import Repository
                          </>
                        ) : (
                          <>
                            <Github className="w-4 h-4 mr-2" />
                            Import Repository
                          </>
                        )}
                      </Button>
                    )}
                  </div>
                ) : (
                  <div className="grid grid-cols-1 lg:grid-cols-2 xl:grid-cols-3 gap-6">
                    {filteredProjects.map((project) => (
                      <ProjectCard
                        key={project.id}
                        project={project}
                        onDelete={handleDeleteProject}
                        onSync={handleSyncProject}
                        onViewDetails={handleViewDetails}
                        onStartScan={handleStartScan}
                        onStopScan={handleStopScan}
                        onViewFileScanStatus={handleViewFileScanStatus}
                        onViewScanDetails={handleViewScanDetails}
                      />
                    ))}
                  </div>
                )}
              </div>

            </div>
          </div>
        </div>
      </div>

      {/* Dynamic Import Modals */}
      {importProvider === 'github' && (
        <ImportRepositoriesModal
          isOpen={true}
          onClose={() => setImportProvider(null)}
          onImport={handleImportRepositories}
        />
      )}

      {importProvider === 'bitbucket' && (
        <ImportBitbucketRepositoriesModal
          isOpen={true}
          onClose={() => setImportProvider(null)}
          onImport={handleImportBitbucketRepositories}
        />
      )}

      {/* Scan Details Modal */}
      <ScanDetailsModal
        isOpen={showScanModal}
        onClose={() => setShowScanModal(false)}
        scanId={selectedScanId}
        repositoryName={selectedRepoName}
      />

      {/* File Scan Status Modal */}
      <FileScanStatus
        isOpen={showFileScanModal}
        onClose={() => setShowFileScanModal(false)}
        scanId={selectedScanId}
        repositoryName={selectedRepoName}
      />

      {/* Scan Method Modal */}
      <ScanMethodModal
        isOpen={showScanMethodModal}
        onClose={() => {
          setShowScanMethodModal(false);
          setSelectedProjectForScan(null);
        }}
        onSelectUnifiedScan={handleUnifiedScan}
        projectName={selectedProjectForScan?.name}
      />

    </div>
  );
};

export default Projects;<|MERGE_RESOLUTION|>--- conflicted
+++ resolved
@@ -299,71 +299,13 @@
               <div>
                 <AlertTriangle className="w-8 h-8 text-red-600 dark:text-red-500 mx-auto mb-4" />
                 <p className="text-red-600 dark:text-red-400 mb-4">{error}</p>
-<<<<<<< HEAD
-                <Button onClick={isSearchMode ? () => searchPublicRepositories(searchQuery) : fetchAvailableRepositories} variant="outline" className="border-gray-300 dark:border-white/20 hover:bg-gray-100 hover:text-gray-900 dark:hover:bg-white/10 dark:hover:text-white">
-=======
-                <Button onClick={fetchMyRepositories} variant="outline" className="border-gray-300 dark:border-white/20">
->>>>>>> 9a55cb9c
+                <Button onClick={fetchMyRepositories} variant="outline" className="border-gray-300 dark:border-white/20 hover:bg-gray-100 hover:text-gray-900 dark:hover:bg-white/10 dark:hover:text-white">
                   Try Again
                 </Button>
               </div>
             </div>
           ) : (
             <>
-<<<<<<< HEAD
-              <div className="space-y-3">
-                {! isSearchMode ? (
-                  <div className="flex items-center space-x-2">
-                    <div className="relative flex-1">
-                      <Search className="absolute left-3 top-1/2 transform -translate-y-1/2 text-gray-500 dark:text-gray-400 w-4 h-4" />
-                      <Input
-                        placeholder="Search your repositories..."
-                        value={searchTerm}
-                        onChange={(e) => setSearchTerm(e.target.value)}
-                        className="pl-10 bg-white dark:bg-white/10 border-gray-300 dark:border-white/20"
-                      />
-                    </div>
-                    <Button
-                      variant="outline"
-                      onClick={() => setIsSearchMode(true)}
-                      className="whitespace-nowrap border-gray-300 dark:border-white/20 hover:bg-gray-100 hover:text-gray-900 dark:hover:bg-white/10 dark:hover:text-white"
-                    >
-                      Search Public Repos
-                    </Button>
-                    <div className="text-sm text-gray-600 dark:text-white/70 whitespace-nowrap">
-                      {selectedRepos.length} selected
-                    </div>
-                  </div>
-                ) : (
-                  <div className="space-y-2">
-                    <div className="flex items-center space-x-2">
-                      <Button
-                        variant="outline"
-                        size="sm"
-                        onClick={handleBackToMyRepos}
-                        className="whitespace-nowrap border-gray-300 dark:border-white/20 hover:bg-gray-100 hover:text-gray-900 dark:hover:bg-white/10 dark:hover:text-white"
-                      >
-                        ← My Repos
-                      </Button>
-                      <form onSubmit={handleSearchSubmit} className="flex-1 flex space-x-2">
-                        <div className="relative flex-1">
-                          <Search className="absolute left-3 top-1/2 transform -translate-y-1/2 text-gray-500 dark:text-gray-400 w-4 h-4" />
-                          <Input
-                            placeholder="Search public repositories (e.g., 'react authentication')"
-                            value={searchQuery}
-                            onChange={(e) => setSearchQuery(e. target.value)}
-                            className="pl-10"
-                          />
-                        </div>
-                        <Button type="submit" disabled={!searchQuery.trim()} style={{ color: 'white' }} className="bg-[#003D6B] hover:bg-[#002A4D] dark:bg-orange-500 dark:hover:bg-orange-600">
-                          Search
-                        </Button>
-                      </form>
-                    </div>
-                    <div className="text-xs text-gray-600 dark:text-white/70">
-                      Searching public GitHub repositories.  Results sorted by stars.
-                    </div>
-=======
               {/* ✅ SINGLE UNIFIED SEARCH */}
               <div className="space-y-2">
                 <div className="flex items-center space-x-2">
@@ -384,7 +326,6 @@
                   </div>
                   <div className="text-sm text-gray-600 dark:text-white/70 whitespace-nowrap">
                     {selectedRepos.length} selected
->>>>>>> 9a55cb9c
                   </div>
                 </div>
                 <div className="text-xs text-gray-500 dark:text-white/50">

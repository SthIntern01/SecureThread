import React, { useState, useEffect, useRef, useMemo } from "react";
import { Button } from "@/components/ui/button";
import { Input } from "@/components/ui/input";
import { Badge } from "@/components/ui/badge";
import {
  Dialog,
  DialogContent,
  DialogHeader,
  DialogTitle,
} from "@/components/ui/dialog";
import { EtherealBackground } from "../components/ui/ethereal-background";
import AppSidebar from "../components/AppSidebar"; 
import { useAuth } from "../contexts/AuthContext";
import { useNavigate } from 'react-router-dom';
import {
  ArrowLeft,
  Search,
  ChevronRight,
  File,
  Folder,
  Download,
  ExternalLink,
  Code,
  FileText,
  Image as ImageIcon,
  Archive,
  RefreshCw,
  Copy,
  Check,
} from "lucide-react";
import {
  IconBrandGithub,
} from "@tabler/icons-react";
import ScanDetailsModal from "./ScanDetailsModal";
import { GitHubPATModal } from './GitHubPATModal';
import { CodeEditorModal } from './CodeEditorModal';
import { CreatePRModal } from './CreatePRModal';
import { githubIntegrationService } from '../services/githubIntegrationService';

interface Project {
  id: number;
  github_id: number;
  name: string;
  full_name: string;
  description: string;
  html_url: string;
  clone_url: string;
  default_branch: string;
  language: string;
  is_private: boolean;
  is_fork: boolean;
  owner: string;
  repository: string;
  source: "github" | "gitlab" | "docker";
  status: "active" | "scanning" | "failed" | "completed" | "pending";
  lastScan: string | null;
  vulnerabilities: {
    total: number;
    critical: number;
    high: number;
    medium: number;
    low: number;
  } | null;
  coverage: number | null;
  isStarred: boolean;
  branch: string;
  scanDuration: string | null;
  created_at: string;
  updated_at: string;
  latest_scan?: {
    id: number;
    status: string;
    started_at: string;
    completed_at?: string;
    scan_duration?: string;
  } | null;
  security_score?: number | null;
  code_coverage?: number | null;
}

interface FileContent {
  name: string;
  path: string;
  type: "file" | "dir";
  size?: number;
  download_url?: string;
}

interface CodeViewerProps {
  fileName: string;
  content: string;
  language: string;
  vulnerabilities?: Array<{
    id: number;
    title: string;
    description: string;
    severity: "critical" | "high" | "medium" | "low";
    line_number?: number;
    line_end_number?: number;
    code_snippet?: string;
    recommendation: string;
  }>;
  onClose: () => void;
  onFixClick?: (vuln: any) => void;
}

const CodeViewer: React.FC<CodeViewerProps> = ({
  fileName,
  content,
  language,
  vulnerabilities = [],
  onClose,
  onFixClick,
}) => {
  const [copied, setCopied] = useState(false);
  const [selectedVuln, setSelectedVuln] = useState<number | null>(null);
  const [processedContent, setProcessedContent] = useState<string>("");

  useEffect(() => {
    let contentString: string;

    try {
      if (!content) {
        contentString = "// No content available";
      } else if (typeof content === 'string') {
        contentString = content;
      } else if (typeof content === 'object') {
        if ('content' in content && typeof content.content === 'string') {
          try {
            contentString = atob(content.content.replace(/\n/g, ''));
          } catch (e) {
            console.error('Failed to decode base64:', e);
            contentString = content.content;
          }
        } else {
          contentString = JSON.stringify(content, null, 2);
        }
      } else {
        contentString = String(content);
      }

      setProcessedContent(contentString);
    } catch (error) {
      console.error('Error processing content:', error);
      setProcessedContent("// Error: Unable to display content");
    }
  }, [content]);

  const handleCopy = async () => {
    try {
      await navigator.clipboard.writeText(processedContent);
      setCopied(true);
      setTimeout(() => setCopied(false), 2000);
    } catch (error) {
      console.error("Failed to copy content:", error);
    }
  };

  const getLanguageColor = (lang: string) => {
    const colors: Record<string, string> = {
      javascript: "bg-yellow-100 text-yellow-800",
      typescript: "bg-blue-100 text-blue-800",
      python: "bg-green-100 text-green-800",
      java: "bg-red-100 text-red-800",
      cpp: "bg-purple-100 text-purple-800",
      c: "bg-gray-100 text-gray-800",
      go: "bg-cyan-100 text-cyan-800",
      rust: "bg-orange-100 text-orange-800",
      php: "bg-indigo-100 text-indigo-800",
      ruby: "bg-red-100 text-red-800",
      swift: "bg-orange-100 text-orange-800",
      kotlin: "bg-purple-100 text-purple-800",
      html: "bg-orange-100 text-orange-800",
      css: "bg-blue-100 text-blue-800",
      json: "bg-gray-100 text-gray-800",
      yaml: "bg-purple-100 text-purple-800",
      markdown: "bg-gray-100 text-gray-800",
      default: "bg-gray-100 text-gray-800",
    };
    return colors[lang.toLowerCase()] || colors.default;
  };

  const getSeverityColor = (severity: string) => {
    switch (severity) {
      case "critical":
        return "bg-red-500 border-red-600 theme-text";
      case "high":
        return "bg-orange-500 border-orange-600 theme-text";
      case "medium":
        return "bg-yellow-500 border-yellow-600 theme-text";
      case "low":
        return "bg-blue-500 border-blue-600 theme-text";
      default:
        return "bg-gray-500 border-gray-600 theme-text";
    }
  };

  const getSeverityIcon = (severity: string) => {
    switch (severity) {
      case "critical":
        return "🔴";
      case "high":
        return "🟠";
      case "medium":
        return "🟡";
      case "low":
        return "🔵";
      default:
        return "⚪";
    }
  };

  const lines = processedContent.split("\n");

  const vulnsByLine = new Map<number, Array<(typeof vulnerabilities)[0]>>();
  vulnerabilities.forEach((vuln) => {
    if (vuln.line_number) {
      const lineVulns = vulnsByLine.get(vuln.line_number) || [];
      lineVulns.push(vuln);
      vulnsByLine.set(vuln.line_number, lineVulns);
    }
  });

  if (!processedContent) {
    return (
      <Dialog open={true} onOpenChange={onClose}>
        <DialogContent className="max-w-7xl h-[95vh] flex items-center justify-center">
          <div className="text-center">
            <div className="animate-spin rounded-full h-8 w-8 border-b-2 border-[#003D6B] dark:border-orange-500 mx-auto mb-4"></div>
            <p className="text-gray-600 dark:text-gray-300">Loading file content...</p>
          </div>
        </DialogContent>
      </Dialog>
    );
  }

  return (
    <Dialog open={true} onOpenChange={onClose}>
      <DialogContent className="max-w-7xl h-[95vh] flex flex-col p-0 bg-white dark:bg-gray-900 border-gray-200 dark:border-gray-800">
        <div className="border-b border-gray-200 dark:border-gray-800 p-6 flex-shrink-0">
          <div className="flex items-center justify-between">
            <div className="flex items-center space-x-3">
              <Code className="w-5 h-5 text-[#003D6B] dark:text-orange-500" />
              <div>
                <DialogTitle className="text-lg font-semibold text-gray-900 dark:text-white">
                  {fileName}
                </DialogTitle>
                <div className="flex items-center space-x-2 mt-1">
                  <Badge className={`text-xs ${getLanguageColor(language)}`}>
                    {language || "text"}
                  </Badge>
                  <span className="text-sm text-gray-500 dark:text-gray-400">
                    {lines.length} lines
                  </span>
                  {vulnerabilities.length > 0 && (
                    <Badge variant="destructive" className="text-xs">
                      {vulnerabilities.length}{" "}
                      {vulnerabilities.length === 1
                        ? "vulnerability"
                        : "vulnerabilities"}
                    </Badge>
                  )}
                </div>
              </div>
            </div>
            <div className="flex items-center space-x-2">
              <Button
                variant="outline"
                size="sm"
                onClick={handleCopy}
                className="flex items-center space-x-1 border-gray-200 dark:border-gray-700 text-gray-700 dark:text-gray-300 hover:bg-gray-100 dark:hover:bg-gray-800"
              >
                {copied ? (
                  <>
                    <Check className="w-4 h-4" />
                    <span>Copied!</span>
                  </>
                ) : (
                  <>
                    <Copy className="w-4 h-4" />
                    <span>Copy</span>
                  </>
                )}
              </Button>
            </div>
          </div>
        </div>

        <div className="flex-1 min-h-0 flex">
          <div className="flex-1 relative">
            <div
              className="absolute inset-0 bg-gray-50 dark:bg-[#0d1117] overflow-auto"
              style={{
                scrollbarWidth: "thin",
                scrollbarColor: "#CBD5E1 #0d1117",
              }}
            >
              <div className="flex">
                <div className="bg-gray-100 dark:bg-[#161b22] border-r border-gray-300 dark:border-gray-700 px-4 py-4 text-right select-none flex-shrink-0">
                  <div className="font-mono text-sm text-gray-500 dark:text-gray-500 leading-6">
                    {lines.map((_, index) => {
                      const lineNumber = index + 1;
                      const lineVulns = vulnsByLine.get(lineNumber) || [];
                      const hasVulns = lineVulns.length > 0;
                      const highestSeverity = hasVulns
                        ? lineVulns.reduce((highest, vuln) => {
                            const severityOrder = {
                              critical: 4,
                              high: 3,
                              medium: 2,
                              low: 1,
                            };
                            return severityOrder[vuln.severity] >
                              severityOrder[highest.severity]
                              ? vuln
                              : highest;
                          }).severity
                        : null;

                      return (
                        <div
                          key={lineNumber}
                          className={`flex items-center justify-end space-x-1 ${
                            hasVulns ? "font-bold" : ""
                          }`}
                          style={{ height: "24px", lineHeight: "24px" }}
                        >
                          {hasVulns && (
                            <span className="text-xs">
                              {getSeverityIcon(highestSeverity!)}
                            </span>
                          )}
                          <span
                            className={
                              hasVulns ? "text-red-600 dark:text-red-400" : "text-gray-500 dark:text-gray-600"
                            }
                          >
                            {lineNumber}
                          </span>
                        </div>
                      );
                    })}
                  </div>
                </div>

                <div className="flex-1 px-4 py-4">
                  <pre className="font-mono text-sm leading-6 text-gray-800 dark:text-gray-300">
                    {lines.map((line, index) => {
                      const lineNumber = index + 1;
                      const lineVulns = vulnsByLine.get(lineNumber) || [];
                      const hasVulns = lineVulns.length > 0;
                      const highestSeverity = hasVulns
                        ? lineVulns.reduce((highest, vuln) => {
                            const severityOrder = {
                              critical: 4,
                              high: 3,
                              medium: 2,
                              low: 1,
                            };
                            return severityOrder[vuln.severity] >
                              severityOrder[highest.severity]
                              ? vuln
                              : highest;
                          }).severity
                        : null;

                      return (
                        <div
                          key={lineNumber}
                          className={`relative group ${
                            hasVulns
                              ? highestSeverity === "critical"
                                ? "bg-red-100 dark:bg-red-900/30 border-l-4 border-red-500"
                                : highestSeverity === "high"
                                ? "bg-orange-100 dark:bg-orange-900/30 border-l-4 border-orange-500"
                                : highestSeverity === "medium"
                                ? "bg-yellow-100 dark:bg-yellow-900/30 border-l-4 border-yellow-500"
                                : "bg-blue-100 dark:bg-blue-900/30 border-l-4 border-blue-500"
                              : ""
                          } ${hasVulns ? "pl-2" : ""}`}
                          style={{ height: "24px", lineHeight: "24px" }}
                          onMouseEnter={() =>
                            hasVulns && setSelectedVuln(lineNumber)
                          }
                          onMouseLeave={() => setSelectedVuln(null)}
                        >
                          <span className={hasVulns ? "font-semibold" : ""}>
                            {line || " "}
                          </span>

                          {hasVulns && selectedVuln === lineNumber && (
                            <div className="absolute left-full top-0 ml-2 z-50 bg-white dark:bg-gray-800 border border-gray-300 dark:border-gray-700 rounded-lg shadow-lg p-3 max-w-md">
                              <div className="space-y-2">
                                {lineVulns.map((vuln) => (
                                  <div
                                    key={vuln.id}
                                    className="border-b border-gray-200 dark:border-gray-700 pb-2 last:border-b-0"
                                  >
                                    <div className="flex items-center space-x-2 mb-1">
                                      <Badge
                                        className={`text-xs ${getSeverityColor(
                                          vuln.severity
                                        )}`}
                                      >
                                        {vuln.severity}
                                      </Badge>
                                      <span className="font-semibold text-sm text-gray-900 dark:text-white">
                                        {vuln.title}
                                      </span>
                                    </div>
                                    <p className="text-xs text-gray-600 dark:text-gray-300 mb-1">
                                      {vuln.description}
                                    </p>
                                    <p className="text-xs text-blue-600 dark:text-blue-400">
                                      <strong>Fix:</strong>{" "}
                                      {vuln.recommendation}
                                    </p>
                                  </div>
                                ))}
                              </div>
                            </div>
                          )}
                        </div>
                      );
                    })}
                  </pre>
                </div>
              </div>
            </div>
          </div>

          {vulnerabilities.length > 0 && (
<<<<<<< HEAD
            <div className="w-80 border-l border-gray-200 dark:border-gray-800 bg-white dark:bg-gray-900 flex flex-col">
              <div className="p-4 border-b border-gray-200 dark:border-gray-800">
                <h3 className="font-semibold text-gray-900 dark:text-white">
=======
            <div className="w-80 border-l border-gray-200 bg-white flex flex-col">
              {/* Header */}
              <div className="p-4 border-b border-gray-200">
                <h3 className="font-semibold text-gray-900">
>>>>>>> 9a55cb9c
                  Vulnerabilities ({vulnerabilities.length})
                </h3>
              </div>
              
              {/* Vulnerability List - NO BUTTONS */}
              <div className="flex-1 overflow-y-auto p-4 space-y-3">
                {vulnerabilities. map((vuln) => (
                  <div
                    key={vuln.id}
<<<<<<< HEAD
                    className="border border-gray-200 dark:border-gray-700 rounded-lg p-3 hover:shadow-sm dark:hover:bg-gray-800 transition-colors"
                  >
                    <div
                      className="cursor-pointer"
                      onClick={() => {
                        if (vuln.line_number) {
                          setSelectedVuln(vuln.line_number);
                        }
                      }}
                    >
                      <div className="flex items-center space-x-2 mb-2">
                        <Badge
                          className={`text-xs ${getSeverityColor(vuln.severity)}`}
                        >
                          {vuln.severity}
                        </Badge>
                        {vuln.line_number && (
                          <span className="text-xs text-gray-500 dark:text-gray-400">
                            Line {vuln.line_number}
                          </span>
                        )}
                      </div>
                      <h4 className="font-semibold text-sm text-gray-900 dark:text-white mb-1">
                        {vuln.title}
                      </h4>
                      <p className="text-xs text-gray-600 dark:text-gray-400 mb-2">
                        {vuln.description}
                      </p>
                      <p className="text-xs text-blue-600 dark:text-blue-400 mb-3">
                        <strong>Fix: </strong> {vuln.recommendation}
                      </p>
                    </div>
                    
                    {/* Fix Code Button - Styled for Navy/Orange themes */}
                    <button
                      onClick={(e) => {
                        e.stopPropagation();
                        if (onFixClick) {
                          onFixClick(vuln);
                        }
                      }}
                      className="w-full mt-2 px-3 py-2 bg-[#003D6B] dark:bg-orange-500 text-white rounded-lg hover:bg-[#002A4D] dark:hover:bg-orange-600 text-xs font-medium transition-colors flex items-center justify-center gap-2"
                    >
                      <Code className="w-4 h-4" />
                      Fix This Vulnerability
                    </button>
=======
                    className="border border-gray-200 rounded-lg p-3 hover:shadow-sm cursor-pointer"
                    onClick={() => {
                      if (vuln.line_number) {
                        setSelectedVuln(vuln. line_number);
                      }
                    }}
                  >
                    <div className="flex items-center space-x-2 mb-2">
                      <Badge className={`text-xs ${getSeverityColor(vuln.severity)}`}>
                        {vuln.severity}
                      </Badge>
                      {vuln.line_number && (
                        <span className="text-xs text-gray-500">
                          Line {vuln.line_number}
                        </span>
                      )}
                    </div>
                    <h4 className="font-semibold text-sm text-gray-900 mb-1">
                      {vuln.title}
                    </h4>
                    <p className="text-xs text-gray-600 mb-2">
                      {vuln.description}
                    </p>
                    <p className="text-xs text-blue-600">
                      <strong>Fix:</strong> {vuln.recommendation}
                    </p>
                    {/* ❌ NO BUTTON HERE ANYMORE */}
>>>>>>> 9a55cb9c
                  </div>
                ))}
              </div>
              
              {/* ✅ ONE BUTTON AT THE BOTTOM FOR ALL VULNERABILITIES */}
              <div className="p-4 border-t border-gray-200 bg-gray-50">
                <button
                  onClick={() => {
                    // Fix ALL vulnerabilities in this file
                    if (onFixClick && vulnerabilities.length > 0) {
                      onFixClick(vulnerabilities[0]); // Pass first vuln (we'll fix all anyway)
                    }
                  }}
                  className="w-full px-4 py-3 bg-blue-600 text-white rounded-lg hover:bg-blue-700 font-medium transition-colors flex items-center justify-center gap-2"
                >
                  <Code className="w-5 h-5" />
                  Fix All {vulnerabilities.length} Vulnerabilities
                </button>
              </div>
            </div>
          )}
        </div>
      </DialogContent>
    </Dialog>
  );
};

<<<<<<< HEAD
=======

const Logo = () => {
  return (
    <a
      href="#"
      className="relative z-20 flex items-center space-x-2 py-1 text-sm font-normal"
    >
      <span className="font-medium text-brand-light">SECURE THREAD</span>
    </a>
  );
};

const ResponsiveSidebar = ({
  sidebarOpen,
  setSidebarOpen,
}: {
  sidebarOpen: boolean;
  setSidebarOpen: (open: boolean) => void;
}) => {
  const { user, logout } = useAuth();
  const [showLogout, setShowLogout] = useState(false);

  const feedLinks = [
    {
      label: "Dashboard",
      href: "/",
      icon: <IconDashboard className="h-5 w-5 shrink-0" />,
      active: false,
    },
    {
      label: "Projects",
      href: "/projects",
      icon: <IconFolder className="h-5 w-5 shrink-0" />,
      active: true,
    },
    {
      label: "Members",
      href: "/members",
      icon: <IconUsers className="h-5 w-5 shrink-0" />,
      active: false,
    },
    {
      label: "Integrations",
      href: "/integrations",
      icon: <IconBrandGithub className="h-5 w-5 shrink-0" />,
      active: false,
      count: "99+",
    },
    {
      label: "Solved",
      href: "/solved",
      icon: <IconCircleCheck className="h-5 w-5 shrink-0" />,
      active: false,
    },
  ];

  const bottomLinks = [
    {
      label: "Feedback",
      href: "#",
      icon: <IconMessageCircle className="h-5 w-5 shrink-0" />,
    },
    {
      label: "Settings",
      href: "/settings",
      icon: <IconSettings className="h-5 w-5 shrink-0" />,
    },
    {
      label: "Docs",
      href: "#",
      icon: <IconBook className="h-5 w-5 shrink-0" />,
    },
    {
      label: "Help",
      href: "#",
      icon: <IconHelp className="h-5 w-5 shrink-0" />,
    },
  ];

  const profileLink = {
    label: user?.full_name || user?.github_username || "User",
    href: "#",
    icon: user?.avatar_url ? (
      <img
        src={user.avatar_url}
        alt={user.full_name || user.github_username}
        className="h-5 w-5 rounded-full shrink-0"
      />
    ) : (
      <IconUser className="h-5 w-5 shrink-0" />
    ),
  };

  const handleProfileClick = () => {
    setShowLogout(!showLogout);
  };

  return (
    <Sidebar open={sidebarOpen} setOpen={setSidebarOpen}>
      <SidebarBody className="justify-between gap-10">
        <div className="flex flex-1 flex-col">
          <Logo />

          <div className="mt-8 flex flex-col gap-2">
            {feedLinks.map((link, idx) => (
              <SidebarLink key={idx} link={link} />
            ))}
          </div>

          <div className="mt-auto flex flex-col gap-2">
            {bottomLinks.map((link, idx) => (
              <SidebarLink key={idx} link={link} />
            ))}
          </div>

          <div className="pt-4 border-t border-brand-gray/30 relative">
            <div onClick={handleProfileClick} className="cursor-pointer">
              <SidebarLink link={profileLink} />
            </div>

            {showLogout && (
              <div className="absolute bottom-full left-0 right-0 mb-2 bg-white rounded-lg shadow-lg border border-gray-200 py-2">
                <button
                  onClick={() => {
                    logout();
                    setShowLogout(false);
                  }}
                  className="w-full flex items-center space-x-2 px-4 py-2 text-sm text-red-600 hover:bg-red-50 transition-colors"
                >
                  <IconLogout className="h-4 w-4" />
                  <span>Sign Out</span>
                </button>
              </div>
            )}
          </div>
        </div>
      </SidebarBody>
    </Sidebar>
  );
};

>>>>>>> 9a55cb9c
interface RepositoryDetailsProps {
  project: Project;
  onBack: () => void;
}

const RepositoryDetails: React.FC<RepositoryDetailsProps> = ({
  project,
  onBack,
}) => {
  const [sidebarOpen, setSidebarOpen] = useState(false);
  const [contents, setContents] = useState<FileContent[]>([]);
  const navigate = useNavigate();
  const [scanPollingInterval, setScanPollingInterval] =
    useState<NodeJS.Timeout | null>(null);
  const [latestScanData, setLatestScanData] = useState<any>(null);
  const [currentPath, setCurrentPath] = useState("");
  const [pathHistory, setPathHistory] = useState<string[]>([""]);
  const [loading, setLoading] = useState(false);
  const [error, setError] = useState("");
  const [searchTerm, setSearchTerm] = useState("");
  const [showScanModal, setShowScanModal] = useState(false);
  const [selectedScanId, setSelectedScanId] = useState<number | null>(null);
  const [vulnerabilities, setVulnerabilities] = useState<any[]>([]);
  const [fileStatuses, setFileStatuses] = useState<{ [key: string]: any }>({});
  const [showPATModal, setShowPATModal] = useState(false);
  const [showCodeEditor, setShowCodeEditor] = useState(false);
  const [showPRModal, setShowPRModal] = useState(false);
  const [hasPATToken, setHasPATToken] = useState(false);
  const [selectedVulnerability, setSelectedVulnerability] = useState<any>(null);
  const [savedFixId, setSavedFixId] = useState<number | null>(null);
  const [selectedFile, setSelectedFile] = useState<{
    name: string;
    content: string;
    language: string;
    vulnerabilities?: Array<{
      id: number;
      title: string;
      description: string;
      severity: "critical" | "high" | "medium" | "low";
      line_number?: number;
      line_end_number?: number;
      code_snippet?: string;
      recommendation: string;
    }>;
  } | null>(null);

  useEffect(() => {
    if (project.latest_scan?.status === "completed") {
      fetchVulnerabilities();
      if (project.latest_scan?.id) {
        fetchFileScanStatuses(project.latest_scan.id);
      }
    }
  }, [project.latest_scan]);

  useEffect(() => {
    fetchContents(currentPath);
  }, [currentPath]);

  useEffect(() => {
    checkPATStatus();
  }, []);

  const checkPATStatus = async () => {
    try {
      const status = await githubIntegrationService.checkPATStatus();
      setHasPATToken(status.has_token);
    } catch (error) {
      console.error('Error checking PAT status:', error);
    }
  };

  const handleFixVulnerability = (vuln: any) => {
    setSelectedVulnerability(vuln);
    if (!hasPATToken) {
      setSelectedFile(null);
      setShowPATModal(true);
    } else {
      setShowCodeEditor(true);
    }
  };

  const handleFixSaved = (fixId: number) => {
    setSavedFixId(fixId);
    setShowCodeEditor(false);
    setTimeout(() => {
      setShowPRModal(true);
    }, 500);
  };

  const handlePRSuccess = (prUrl: string) => {
    alert(`Pull request created! ${prUrl}`);
    setShowPRModal(false);
    window.open(prUrl, '_blank');
  };

  const fetchContents = async (path: string) => {
    setLoading(true);
    setError("");
    try {
      const token = localStorage.getItem("access_token");
      const response = await fetch(
        `${
          import.meta.env.VITE_API_URL || "http://localhost:8000"
        }/api/v1/repositories/${project.id}/content?path=${encodeURIComponent(
          path
        )}`,
        {
          headers: {
            Authorization: `Bearer ${token}`,
            "Content-Type": "application/json",
          },
        }
      );

      if (response.ok) {
        const data = await response.json();
        setContents(data.content || []);
      } else {
        setError("Failed to fetch repository contents");
      }
    } catch (error) {
      console.error("Error fetching contents:", error);
      setError("Network error occurred while fetching contents");
    } finally {
      setLoading(false);
    }
  };

  const getVcsProviderName = (): string => {
    if (project?.html_url) {
      if (project.html_url.includes('github.com')) {
        return 'GitHub';
      } else if (project.html_url.includes('bitbucket.org')) {
        return 'Bitbucket';
      } else if (project.html_url.includes('gitlab.com')) {
        return 'GitLab';
      }
    }
    return 'Repository';
  };

  const fetchFileContent = async (filePath: string, fileName: string) => {
    try {
      const token = localStorage.getItem("access_token");
      const response = await fetch(
        `${
          import.meta.env.VITE_API_URL || "http://localhost:8000"
        }/api/v1/repositories/${project.id}/file?file_path=${encodeURIComponent(
          filePath
        )}`,
        {
          headers: {
            Authorization: `Bearer ${token}`,
            "Content-Type": "application/json",
          },
        }
      );

      if (response.ok) {
        const data = await response.json();
        const extension = fileName.split(".").pop()?.toLowerCase() || "";
        const language = getLanguageFromExtension(extension);

        const fileVulnerabilities = getVulnerabilityForFile(filePath);

        setSelectedFile({
          name: fileName,
          content: data.content,
          language,
          vulnerabilities: fileVulnerabilities,
        });
      } else {
        console.error("Failed to fetch file content:", response.status);
      }
    } catch (error) {
      console.error("Error fetching file content:", error);
    }
  };

  const handleFileClick = (file: FileContent) => {
    if (isViewableFile(file.name)) {
      navigate(`/projects/${project.id}/files/${encodeURIComponent(file.path)}`);
    }
  };

  useEffect(() => {
    if (
      project.latest_scan?.status === "running" ||
      project.latest_scan?.status === "pending"
    ) {
      startScanPolling();
    }

    return () => {
      if (scanPollingInterval) {
        clearInterval(scanPollingInterval);
      }
    };
  }, [project.latest_scan]);

  const startScanPolling = () => {
    if (scanPollingInterval) {
      clearInterval(scanPollingInterval);
    }

    const interval = setInterval(async () => {
      if (!project.latest_scan?.id) return;

      try {
        const token = localStorage.getItem("access_token");
        const response = await fetch(
          `${
            import.meta.env.VITE_API_URL || "http://localhost:8000"
          }/api/v1/custom-scans/${project.latest_scan.id}`,
          {
            headers: {
              Authorization: `Bearer ${token}`,
              "Content-Type": "application/json",
            },
          }
        );

        if (response.ok) {
          const scanData = await response.json();
          setLatestScanData(scanData);

          if (scanData.status === "completed" || scanData.status === "failed") {
            clearInterval(interval);
            setScanPollingInterval(null);

            if (scanData.status === "completed") {
              fetchVulnerabilities();
              fetchFileScanStatuses(scanData.id);
            }
          }
        }
      } catch (error) {
        console.error("Error polling scan status:", error);
      }
    }, 5000);

    setScanPollingInterval(interval);
  };

  const fetchVulnerabilities = async () => {
    if (!project.latest_scan?.id) return;

    try {
      const token = localStorage.getItem("access_token");
      const response = await fetch(
        `${
          import.meta.env.VITE_API_URL || "http://localhost:8000"
        }/api/v1/custom-scans/${project.latest_scan.id}/vulnerabilities`,
        {
          headers: {
            Authorization: `Bearer ${token}`,
            "Content-Type": "application/json",
          },
        }
      );

      if (response.ok) {
        const data = await response.json();
        setVulnerabilities(data);
      }
    } catch (error) {
      console.error("Error fetching vulnerabilities:", error);
    }
  };

  const fetchFileScanStatuses = async (scanId: number) => {
    try {
      const token = localStorage.getItem("access_token");
      const response = await fetch(
        `${
          import.meta.env.VITE_API_URL || "http://localhost:8000"
        }/api/v1/custom-scans/${scanId}/detailed`,
        {
          headers: {
            Authorization: `Bearer ${token}`,
            "Content-Type": "application/json",
          },
        }
      );

      if (response.ok) {
        const data = await response.json();
        const statusMap: { [key: string]: any } = {};

        const fileResults =
          data.file_results ||
          data.scan?.scan_metadata?.file_scan_results ||
          [];

        fileResults.forEach((file: any) => {
          statusMap[file.file_path] = {
            status: file.status,
            reason: file.reason,
            vulnerabilities: file.vulnerabilities || [],
          };
        });

        setFileStatuses(statusMap);
      }
    } catch (error) {
      console.error("Error fetching file scan statuses:", error);
    }
  };

  const getVulnerabilityForFile = (filePath: string) => {
    return vulnerabilities.filter((vuln) => vuln.file_path === filePath);
  };

  const hasVulnerabilities = (filePath: string) => {
    return getVulnerabilityForFile(filePath).length > 0;
  };

  const getHighestSeverityForFile = (filePath: string) => {
    const fileVulns = getVulnerabilityForFile(filePath);
    if (fileVulns.length === 0) return null;

    const severityOrder = { critical: 4, high: 3, medium: 2, low: 1 };
    const highest = fileVulns.reduce((max, vuln) =>
      severityOrder[vuln.severity] > severityOrder[max.severity] ? vuln : max
    );
    return highest.severity;
  };

  const getLanguageFromExtension = (extension: string): string => {
    const extensionMap: Record<string, string> = {
      js: "javascript",
      jsx: "javascript",
      ts: "typescript",
      tsx: "typescript",
      py: "python",
      java: "java",
      cpp: "cpp",
      c: "c",
      go: "go",
      rs: "rust",
      php: "php",
      rb: "ruby",
      swift: "swift",
      kt: "kotlin",
      html: "html",
      css: "css",
      json: "json",
      yml: "yaml",
      yaml: "yaml",
      md: "markdown",
      xml: "xml",
      sql: "sql",
      sh: "bash",
      dockerfile: "dockerfile",
    };
    return extensionMap[extension] || "text";
  };

  const handleFolderClick = (folderPath: string) => {
    setCurrentPath(folderPath);
    setPathHistory([...pathHistory, folderPath]);
  };

  const isViewableFile = (fileName: string): boolean => {
    const viewableExtensions = [
      "js",
      "jsx",
      "ts",
      "tsx",
      "py",
      "java",
      "cpp",
      "c",
      "go",
      "rs",
      "php",
      "rb",
      "swift",
      "kt",
      "html",
      "css",
      "json",
      "yml",
      "yaml",
      "md",
      "txt",
      "xml",
      "sql",
      "sh",
      "dockerfile",
      "gitignore",
      "env",
      "config",
    ];
    const extension = fileName.split(".").pop()?.toLowerCase() || "";
    return (
      viewableExtensions.includes(extension) ||
      fileName.toLowerCase().includes("readme")
    );
  };

  const getFileIcon = (
    fileName: string,
    type: string,
    filePath: string = ""
  ) => {
    const baseIcon = getBaseFileIcon(fileName, type);

    if (type === "file") {
      const fileStatus = fileStatuses[filePath];

      if (fileStatus) {
        switch (fileStatus.status) {
          case "vulnerable":
            return (
              <div className="relative">
                {baseIcon}
                <div className="absolute -top-1 -right-1 w-3 h-3 rounded-full bg-red-600 flex items-center justify-center">
                  <span className="theme-text text-xs font-bold">!</span>
                </div>
              </div>
            );
          case "scanned":
            return (
              <div className="relative">
                {baseIcon}
                <div className="absolute -top-1 -right-1 w-3 h-3 rounded-full bg-green-600 flex items-center justify-center">
                  <span className="theme-text text-xs">✓</span>
                </div>
              </div>
            );
          case "skipped":
            return (
              <div className="relative">
                {baseIcon}
                <div className="absolute -top-1 -right-1 w-3 h-3 rounded-full bg-gray-400 flex items-center justify-center">
                  <span className="theme-text text-xs">-</span>
                </div>
              </div>
            );
          case "error":
            return (
              <div className="relative">
                {baseIcon}
                <div className="absolute -top-1 -right-1 w-3 h-3 rounded-full bg-red-600 flex items-center justify-center">
                  <span className="theme-text text-xs">×</span>
                </div>
              </div>
            );
        }
      }

      if (hasVulnerabilities(filePath)) {
        const severity = getHighestSeverityForFile(filePath);
        const severityColors = {
          critical: "text-red-600",
          high: "text-orange-600",
          medium: "text-yellow-600",
          low: "text-gray-600",
        };

        return (
          <div className="relative">
            {baseIcon}
            <div
              className={`absolute -top-1 -right-1 w-2 h-2 rounded-full ${severityColors[severity]} bg-current`}
            ></div>
          </div>
        );
      }
    }

    return baseIcon;
  };

  const getBaseFileIcon = (fileName: string, type: string) => {
    if (type === "dir") {
      return <Folder className="w-5 h-5 text-blue-500" />;
    }

    const extension = fileName.split(".").pop()?.toLowerCase() || "";
    const iconMap: Record<string, JSX.Element> = {
      js: <File className="w-5 h-5 text-yellow-500" />,
      jsx: <File className="w-5 h-5 text-yellow-500" />,
      ts: <File className="w-5 h-5 text-blue-500" />,
      tsx: <File className="w-5 h-5 text-blue-500" />,
      py: <File className="w-5 h-5 text-green-500" />,
      java: <File className="w-5 h-5 text-red-500" />,
      html: <File className="w-5 h-5 text-orange-500" />,
      css: <File className="w-5 h-5 text-blue-500" />,
      json: <File className="w-5 h-5 text-gray-500" />,
      md: <FileText className="w-5 h-5 text-gray-600" />,
      yml: <File className="w-5 h-5 text-purple-500" />,
      yaml: <File className="w-5 h-5 text-purple-500" />,
      png: <ImageIcon className="w-5 h-5 text-green-500" />,
      jpg: <ImageIcon className="w-5 h-5 text-green-500" />,
      jpeg: <ImageIcon className="w-5 h-5 text-green-500" />,
      gif: <ImageIcon className="w-5 h-5 text-green-500" />,
      svg: <ImageIcon className="w-5 h-5 text-green-500" />,
      zip: <Archive className="w-5 h-5 text-gray-500" />,
      tar: <Archive className="w-5 h-5 text-gray-500" />,
      gz: <Archive className="w-5 h-5 text-gray-500" />,
    };

    return iconMap[extension] || <File className="w-5 h-5 text-gray-500" />;
  };

  const formatFileSize = (bytes?: number): string => {
    if (!bytes) return "";
    const units = ["B", "KB", "MB", "GB"];
    let size = bytes;
    let unitIndex = 0;

    while (size >= 1024 && unitIndex < units.length - 1) {
      size /= 1024;
      unitIndex++;
    }

    return `${size.toFixed(1)} ${units[unitIndex]}`;
  };

  const getBreadcrumbPath = () => {
    if (!currentPath) return ["Root"];
    return ["Root", ...currentPath.split("/").filter(Boolean)];
  };

  const navigateToPath = (index: number) => {
    const newPath = index === 0 ? "" : pathHistory[index];
    setCurrentPath(newPath);
    setPathHistory(pathHistory.slice(0, index + 1));
  };

  const filteredContents = contents.filter((item) =>
    item.name.toLowerCase().includes(searchTerm.toLowerCase())
  );

  const sortedContents = [...filteredContents].sort((a, b) => {
    if (a.type === "dir" && b.type === "file") return -1;
    if (a.type === "file" && b.type === "dir") return 1;
    return a.name.localeCompare(b.name);
  });

<<<<<<< HEAD
  const allVulnerableFiles = useMemo(() => {
    const vulnFilePaths = new Set(vulnerabilities.map(v => v.file_path));
    return Array.from(vulnFilePaths).map(filePath => {
      const fileVulns = vulnerabilities.filter(v => v.file_path === filePath);
      const fileName = filePath.split('/').pop() || filePath;
      const highestSeverity = fileVulns.reduce((max, vuln) => {
        const severityOrder = { critical: 4, high: 3, medium: 2, low: 1 };
        return severityOrder[vuln.severity] > severityOrder[max.severity] ? vuln : max;
      });
      
      return {
        path: filePath,
        name: fileName,
        fullPath: filePath,
        vulnerabilityCount: fileVulns.length,
        highestSeverity: highestSeverity.severity,
        vulnerabilities: fileVulns
      };
    }).sort((a, b) => {
      const severityOrder = { critical: 4, high: 3, medium: 2, low: 1 };
      if (severityOrder[a.highestSeverity] !== severityOrder[b.highestSeverity]) {
        return severityOrder[b.highestSeverity] - severityOrder[a.highestSeverity];
      }
      return b.vulnerabilityCount - a.vulnerabilityCount;
=======

  // ✅ NEW:  Get all vulnerable files across entire repository
const allVulnerableFiles = React.useMemo(() => {
  const vulnFilePaths = new Set(vulnerabilities.map(v => v. file_path));
  return Array.from(vulnFilePaths).map(filePath => {
    const fileVulns = vulnerabilities.filter(v => v.file_path === filePath);
    const fileName = filePath.split('/').pop() || filePath;
    const highestSeverity = fileVulns.reduce((max, vuln) => {
      const severityOrder = { critical: 4, high: 3, medium:  2, low: 1 };
      return severityOrder[vuln.severity] > severityOrder[max.severity] ? vuln : max;
>>>>>>> 9a55cb9c
    });
  }, [vulnerabilities]);

  return (
    <div className="w-full h-screen font-sans relative flex overflow-hidden">
      <EtherealBackground
        color="rgba(255, 255, 255, 0.6)"
        animation={{ scale: 100, speed: 90 }}
        noise={{ opacity: 0.8, scale: 1.2 }}
        sizing="fill"
      />

      <AppSidebar
        sidebarOpen={sidebarOpen}
        setSidebarOpen={setSidebarOpen}
      />

      <div className="flex-1 overflow-y-auto overflow-x-hidden relative z-10">
        <div className="p-4 lg:p-6">
          <div className="max-w-7xl mx-auto">
            <div className="flex items-center space-x-2 text-sm mb-4">
              <span className="font-medium text-gray-900 dark:text-white">SecureThread</span>
              <ChevronRight size={16} className="text-gray-300" />
              <button
                onClick={onBack}
                className="font-medium text-gray-900 dark:text-white hover:text-[#003D6B] dark:hover:text-orange-400 transition-colors"
              >
                Projects
              </button>
              <ChevronRight size={16} className="text-gray-300" />
              <span className="font-medium text-gray-900 dark:text-white">{project.name}</span>
            </div>

            <div className="bg-white/80 dark:bg-white/10 backdrop-blur-sm rounded-2xl p-6 mb-6 border border-white/20 dark:border-white/10 shadow-lg">
              <div className="flex items-start justify-between mb-4">
                <div className="flex items-center space-x-4">
                  <Button
                    variant="outline"
                    size="sm"
                    onClick={onBack}
                    className="flex items-center space-x-2 border-gray-200 dark:border-white/20 text-gray-700 dark:text-gray-300 hover:bg-[#003D6B] hover:!text-white dark:hover:bg-orange-500 dark:hover:!text-white transition-colors"
                  >
                    <ArrowLeft className="w-4 h-4" />
                    <span>Back to Projects</span>
                  </Button>
                  <div>
                    <div className="flex items-center space-x-3 mb-2">
                      <IconBrandGithub className="w-6 h-6 text-gray-600 dark:text-gray-400" />
                      <h1 className="text-2xl font-bold text-gray-900 dark:text-white">
                        {project.full_name}
                      </h1>
                      {project.is_private && (
                        <Badge variant="secondary" className="bg-gray-100 dark:bg-gray-800 text-gray-800 dark:text-gray-200">Private</Badge>
                      )}
                      {project.is_fork && <Badge variant="outline" className="text-gray-600 dark:text-gray-400 border-gray-300 dark:border-gray-600">Fork</Badge>}
                    </div>
                    <p className="text-gray-600 dark:text-gray-300">{project.description}</p>
                  </div>
                </div>
                <div className="flex items-center space-x-2">
                  {project.latest_scan?.status === "completed" && (
                    <Button
                      variant="outline"
                      size="sm"
                      onClick={() => {
                        setSelectedScanId(project.latest_scan!.id);
                        setShowScanModal(true);
                      }}
                      className="border-gray-200 dark:border-white/20 text-gray-700 dark:text-gray-300 hover:bg-[#003D6B] hover:!text-white dark:hover:bg-orange-500 dark:hover:!text-white transition-colors"
                    >
                      <FileText className="w-4 h-4 mr-2" />
                      View Scan Report
                    </Button>
                  )}
                  <Button
                    variant="outline"
                    size="sm"
                    onClick={() => window.open(project.html_url, "_blank")}
                    className="border-gray-200 dark:border-white/20 text-gray-700 dark:text-gray-300 hover:bg-[#003D6B] hover:!text-white dark:hover:bg-orange-500 dark:hover:!text-white transition-colors"
                  >
                    <ExternalLink className="w-4 h-4 mr-2" />
                    View on {getVcsProviderName()}
                  </Button>
                </div>
              </div>

              <div className="grid grid-cols-2 md:grid-cols-4 gap-4">
                <div className="text-center">
                  <div className="text-lg font-semibold text-gray-900 dark:text-white">
                    {project.language || "N/A"}
                  </div>
                  <div className="text-sm text-gray-500 dark:text-gray-400">
                    Primary Language
                  </div>
                </div>
                <div className="text-center">
                  <div className="text-lg font-semibold text-gray-900 dark:text-white">
                    {project.default_branch}
                  </div>
                  <div className="text-sm text-gray-500 dark:text-gray-400">Default Branch</div>
                </div>
                <div className="text-center">
                  <div className="text-lg font-semibold text-gray-900 dark:text-white">
                    {project.updated_at &&
                    project.updated_at !== "1970-01-01T00:00:00.000Z"
                      ? new Date(project.updated_at).toLocaleDateString()
                      : "Unknown"}
                  </div>
                  <div className="text-sm text-gray-500 dark:text-gray-400">Last Updated</div>
                </div>
                <div className="text-center">
                  <div className="text-lg font-semibold text-gray-900 dark:text-white capitalize">
                    {latestScanData?.status ||
                      project.latest_scan?.status ||
                      project.status}
                  </div>
                  <div className="text-sm text-gray-500 dark:text-gray-400">Scan Status</div>
                </div>
              </div>
            </div>

            <div className="bg-white/80 dark:bg-white/10 backdrop-blur-sm rounded-2xl border border-white/20 dark:border-white/10 shadow-lg overflow-hidden">
              {allVulnerableFiles.length > 0 && (
                <div className="bg-white/80 dark:bg-gray-900/50 backdrop-blur-sm rounded-2xl border border-red-200 dark:border-red-900/50 shadow-lg overflow-hidden mb-6">
                  <div className="p-4 bg-red-50 dark:bg-red-900/20 border-b border-red-200 dark:border-red-900/30">
                    <div className="flex items-center justify-between">
                      <div className="flex items-center space-x-3">
                        <div className="w-10 h-10 rounded-full bg-red-100 dark:bg-red-900/40 flex items-center justify-center">
                          <span className="text-red-600 dark:text-red-400 font-bold text-lg">! </span>
                        </div>
                        <div>
                          <h2 className="text-xl font-semibold text-red-900 dark:text-red-200">
                            Files with Vulnerabilities
                          </h2>
                          <p className="text-sm text-red-700 dark:text-red-300">
                            {allVulnerableFiles.length} file{allVulnerableFiles.length !== 1 ? 's' :  ''} contain{allVulnerableFiles.length === 1 ? 's' : ''} security issues
                          </p>
                        </div>
                      </div>
                    </div>
                  </div>

                  <div className="max-h-64 overflow-y-auto divide-y divide-red-100 dark:divide-red-900/20">
                    {allVulnerableFiles.map((file, index) => (
                      <div
                        key={`vuln-${file.path}-${index}`}
<<<<<<< HEAD
                        onClick={() => fetchFileContent(file.path, file.name)}
                        className="p-4 hover:bg-red-50 dark:hover:bg-red-900/10 cursor-pointer transition-colors flex items-center justify-between"
=======
                        onClick={() => navigate(`/projects/${project.id}/files/${encodeURIComponent(file.path)}`)}  // ✅ NAVIGATE TO PAGE
                        className="p-4 hover:bg-red-50 cursor-pointer"
>>>>>>> 9a55cb9c
                      >
                        <div className="flex items-center space-x-3 flex-1">
                          <div className="relative">
                            <File className="w-5 h-5 text-red-600 dark:text-red-400" />
                            <div className={`absolute -top-1 -right-1 w-3 h-3 rounded-full ${
                              file.highestSeverity === 'critical' ?  'bg-red-600' :
                              file.highestSeverity === 'high' ? 'bg-orange-600' :
                              file.highestSeverity === 'medium' ? 'bg-yellow-600' :  'bg-blue-600'
                            }`}></div>
                          </div>
                          
                          <div className="flex-1 min-w-0">
                            <div className="flex items-center space-x-2">
                              <span className="font-medium text-gray-900 dark:text-white truncate">
                                {file.name}
                              </span>
                              <Badge 
                                variant="destructive" 
                                className="text-xs flex-shrink-0"
                              >
                                {file.vulnerabilityCount} issue{file.vulnerabilityCount !== 1 ? 's' :  ''}
                              </Badge>
                              <Badge 
                                className={`text-xs flex-shrink-0 ${
                                  file.highestSeverity === 'critical' ? 'bg-red-600' : 
                                  file.highestSeverity === 'high' ?  'bg-orange-600' :
                                  file.highestSeverity === 'medium' ? 'bg-yellow-600' : 'bg-blue-600'
                                } text-white`}
                              >
                                {file.highestSeverity}
                              </Badge>
                            </div>
                            <p className="text-xs text-gray-500 dark:text-gray-400 truncate mt-1">
                              {file.fullPath}
                            </p>
                          </div>
                        </div>

                        <ChevronRight className="w-5 h-5 text-gray-400 flex-shrink-0 ml-2" />
                      </div>
                    ))}
                  </div>
                </div>
              )}
              <div className="p-4 border-b border-gray-200/50 dark:border-white/10">
                <div className="flex flex-col lg:flex-row lg:items-center lg:justify-between space-y-4 lg:space-y-0">
                  <div className="flex items-center space-x-4">
                    <h2 className="text-xl font-semibold text-gray-900 dark:text-white">
                      Repository Files
                    </h2>
                    <Button
                      variant="outline"
                      size="sm"
                      onClick={() => fetchContents(currentPath)}
                      disabled={loading}
                      className="border-gray-200 dark:border-white/20 text-gray-700 dark:text-gray-300 hover:bg-[#003D6B] hover:!text-white dark:hover:bg-orange-500 dark:hover:!text-white transition-colors"
                    >
                      <RefreshCw
                        className={`w-4 h-4 mr-2 ${
                          loading ? "animate-spin" : ""
                        }`}
                      />
                      Refresh
                    </Button>
                  </div>
                  <div className="relative">
                    <Search className="absolute left-3 top-1/2 transform -translate-y-1/2 text-gray-400 w-4 h-4" />
                    <Input
                      placeholder="Search files..."
                      value={searchTerm}
                      onChange={(e) => setSearchTerm(e.target.value)}
                      className="pl-10 w-64 bg-white dark:bg-white/5 border-gray-300 dark:border-white/20 text-gray-900 dark:text-white placeholder:text-gray-500 dark:placeholder:text-gray-400"
                    />
                  </div>
                </div>

                <div className="flex items-center space-x-2 mt-4">
                  {getBreadcrumbPath().map((segment, index) => (
                    <React.Fragment key={index}>
                      {index > 0 && (
                        <ChevronRight className="w-4 h-4 text-gray-400" />
                      )}
                      <button
                        onClick={() => navigateToPath(index)}
                        className="text-sm text-gray-500 dark:text-gray-400 hover:text-gray-900 dark:hover:text-white transition-colors"
                      >
                        {segment}
                      </button>
                    </React.Fragment>
                  ))}
                </div>
              </div>

              <div className="max-h-96 overflow-y-auto">
                {loading ? (
                  <div className="p-8 text-center">
                    <div className="animate-spin rounded-full h-8 w-8 border-b-2 border-[#003D6B] dark:border-orange-500 mx-auto mb-4"></div>
                    <p className="text-gray-500 dark:text-gray-400">Loading files...</p>
                  </div>
                ) : error ? (
                  <div className="p-8 text-center">
                    <File className="w-12 h-12 text-red-300 mx-auto mb-4" />
                    <p className="text-red-600 dark:text-red-400 mb-4">{error}</p>
                    <Button
                      onClick={() => fetchContents(currentPath)}
                      variant="outline"
                      className="border-gray-200 dark:border-white/20 text-gray-700 dark:text-gray-300 hover:bg-[#003D6B] hover:!text-white dark:hover:bg-orange-500 dark:hover:!text-white transition-colors"
                    >
                      Try Again
                    </Button>
                  </div>
                ) : sortedContents.length === 0 ? (
                  <div className="p-8 text-center">
                    <Folder className="w-12 h-12 text-gray-300 dark:text-gray-600 mx-auto mb-4" />
                    <p className="text-gray-500 dark:text-gray-400">
                      {searchTerm
                        ? "No files match your search."
                        : "This directory is empty."}
                    </p>
                  </div>
                ) : (
                  <div className="divide-y divide-gray-100 dark:divide-white/5">
                    {sortedContents.map((item, index) => {
                      const fileVulns = getVulnerabilityForFile(item.path);
                      const hasVulns = fileVulns.length > 0;
                      const fileStatus = fileStatuses[item.path];

                      let statusMessage = "";
                      let statusColor = "";
                      let statusBadge = null;

                      if (item.type === "file") {
                        const currentScanStatus =
                          latestScanData?.status || project.latest_scan?.status;

                        if (currentScanStatus === "completed") {
                          if (fileStatus) {
                            switch (fileStatus.status) {
                              case "vulnerable":
                                const vulnCount = hasVulns
                                  ? fileVulns.length
                                  : 1;
                                statusMessage = `Scanning OK, ${vulnCount} Vulnerabilities found`;
                                statusColor = "text-red-600 dark:text-red-400";
                                statusBadge = (
                                  <Badge className="bg-red-100 dark:bg-red-900/30 text-red-800 dark:text-red-300 border-red-200 dark:border-red-800 text-xs">
                                    Scanning OK, {vulnCount} Vulnerabilities
                                    found
                                  </Badge>
                                );
                                break;
                              case "scanned":
                                if (hasVulns) {
                                  statusMessage = `Scanning OK, ${fileVulns.length} Vulnerabilities found`;
                                  statusColor = "text-red-600 dark:text-red-400";
                                  statusBadge = (
                                    <Badge className="bg-red-100 dark:bg-red-900/30 text-red-800 dark:text-red-300 border-red-200 dark:border-red-800 text-xs">
                                      Scanning OK, {fileVulns.length}{" "}
                                      Vulnerabilities found
                                    </Badge>
                                  );
                                } else {
                                  statusMessage = "Scanning OK File Safe";
                                  statusColor = "text-green-600 dark:text-green-400";
                                  statusBadge = (
                                    <Badge className="bg-green-100 dark:bg-green-900/30 text-green-800 dark:text-green-300 border-green-200 dark:border-green-800 text-xs">
                                      Scanning OK File Safe
                                    </Badge>
                                  );
                                }
                                break;
                              case "skipped":
                                statusMessage =
                                  "Scanning did not occur (API Constraints)";
                                statusColor = "text-gray-600 dark:text-gray-400";
                                statusBadge = (
                                  <Badge className="bg-gray-100 dark:bg-gray-800 text-gray-800 dark:text-gray-300 border-gray-200 dark:border-gray-700 text-xs">
                                    Scanning did not occur (API Constraints)
                                  </Badge>
                                );
                                break;
                              case "error":
                                statusMessage = "Scan Failed";
                                statusColor = "text-red-600 dark:text-red-400";
                                statusBadge = (
                                  <Badge className="bg-red-100 dark:bg-red-900/30 text-red-800 dark:text-red-300 border-red-200 dark:border-red-800 text-xs">
                                    Scan Failed
                                  </Badge>
                                );
                                break;
                              default:
                                statusMessage =
                                  "Scanning did not occur (API Constraints)";
                                statusColor = "text-gray-600 dark:text-gray-400";
                                statusBadge = (
                                  <Badge className="bg-gray-100 dark:bg-gray-800 text-gray-800 dark:text-gray-300 border-gray-200 dark:border-gray-700 text-xs">
                                    Scanning did not occur (API Constraints)
                                  </Badge>
                                );
                            }
                          } else if (hasVulns) {
                            statusMessage = `Scanning OK, ${fileVulns.length} Vulnerabilities found`;
                            statusColor = "text-red-600 dark:text-red-400";
                            statusBadge = (
                              <Badge className="bg-red-100 dark:bg-red-900/30 text-red-800 dark:text-red-300 border-red-200 dark:border-red-800 text-xs">
                                Scanning OK, {fileVulns.length} Vulnerabilities
                                found
                              </Badge>
                            );
                          } else {
                            statusMessage =
                              "Scanning did not occur (API Constraints)";
                            statusColor = "text-gray-600 dark:text-gray-400";
                            statusBadge = (
                              <Badge className="bg-gray-100 dark:bg-gray-800 text-gray-800 dark:text-gray-300 border-gray-200 dark:border-gray-700 text-xs">
                                Scanning did not occur (API Constraints)
                              </Badge>
                            );
                          }
                        } else if (currentScanStatus === "failed") {
                          statusMessage = "Scan Failed";
                          statusColor = "text-red-600 dark:text-red-400";
                          statusBadge = (
                            <Badge className="bg-red-100 dark:bg-red-900/30 text-red-800 dark:text-red-300 border-red-200 dark:border-red-800 text-xs">
                              Scan Failed
                            </Badge>
                          );
                        } else if (
                          currentScanStatus === "running" ||
                          currentScanStatus === "pending"
                        ) {
                          statusMessage = "Scanning in progress...";
                          statusColor = "text-blue-600 dark:text-blue-400";
                          statusBadge = (
                            <Badge className="bg-blue-100 dark:bg-blue-900/30 text-blue-800 dark:text-blue-300 border-blue-200 dark:border-blue-800 text-xs">
                              Scanning in progress...
                            </Badge>
                          );
                        } else {
                          statusMessage = "Not scanned";
                          statusColor = "text-gray-600 dark:text-gray-400";
                          statusBadge = (
                            <Badge className="bg-gray-100 dark:bg-gray-800 text-gray-800 dark:text-gray-300 border-gray-200 dark:border-gray-700 text-xs">
                              Not scanned
                            </Badge>
                          );
                        }
                      }

                      return (
                        <div
                          key={`${item.path}-${index}`}
                          onClick={() => {
                            if (item.type === "dir") {
                              handleFolderClick(item.path);
                            } else {
                              handleFileClick(item);
                            }
                          }}
                          className={`p-4 transition-colors ${
                            item.type === "dir" || isViewableFile(item.name)
                              ? "cursor-pointer hover:bg-gray-50 dark:hover:bg-white/5"
                              : "cursor-default"
                          } ${
                            hasVulns || fileStatus?.status === "vulnerable"
                              ? "bg-red-50 dark:bg-red-900/10 border-l-4 border-red-400"
                              : fileStatus?.status === "scanned" && !hasVulns
                              ? "bg-green-50 dark:bg-green-900/10 border-l-4 border-green-400"
                              : fileStatus?.status === "skipped"
                              ? "bg-gray-50 dark:bg-gray-800/50 border-l-4 border-gray-400"
                              : fileStatus?.status === "error"
                              ? "bg-red-50 dark:bg-red-900/10 border-l-4 border-red-400"
                              : ""
                          }`}
                        >
                          <div className="flex items-center justify-between">
                            <div className="flex items-center space-x-3">
                              {getFileIcon(item.name, item.type, item.path)}
                              <div className="flex-1">
                                <div className="font-medium text-gray-900 dark:text-white flex items-center space-x-2">
                                  <span>{item.name}</span>

                                  {item.type === "file" && statusBadge}

                                  {hasVulns && (
                                    <Badge
                                      variant="destructive"
                                      className="text-xs ml-2"
                                    >
                                      {fileVulns.length}{" "}
                                      {fileVulns.length === 1
                                        ? "issue"
                                        : "issues"}
                                    </Badge>
                                  )}
                                </div>

                                {item.type === "file" && item.size && (
                                  <div className="text-sm text-gray-500 dark:text-gray-400">
                                    {formatFileSize(item.size)}
                                  </div>
                                )}

                                {item.type === "file" && statusMessage && (
                                  <div
                                    className={`text-sm font-medium ${statusColor} mt-1`}
                                  >
                                    {statusMessage}
                                  </div>
                                )}

                                {fileStatus &&
                                  fileStatus.reason &&
                                  fileStatus.status !== "scanned" &&
                                  item.type === "file" && (
                                    <div className="text-xs text-gray-500 dark:text-gray-400 mt-1">
                                      Reason: {fileStatus.reason}
                                    </div>
                                  )}

                                {hasVulns && item.type === "file" && (
                                  <div className="text-xs text-red-600 dark:text-red-400 mt-1">
                                    {fileVulns.filter(
                                      (v) => v.severity === "critical"
                                    ).length > 0 && (
                                      <span className="font-semibold">
                                        Critical:{" "}
                                        {
                                          fileVulns.filter(
                                            (v) => v.severity === "critical"
                                          ).length
                                        }
                                      </span>
                                    )}
                                    {fileVulns.filter(
                                      (v) => v.severity === "high"
                                    ).length > 0 && (
                                      <span className="ml-2 font-semibold">
                                        High:{" "}
                                        {
                                          fileVulns.filter(
                                            (v) => v.severity === "high"
                                          ).length
                                        }
                                      </span>
                                    )}
                                    {fileVulns.filter(
                                      (v) => v.severity === "medium"
                                    ).length > 0 && (
                                      <span className="ml-2">
                                        Medium:{" "}
                                        {
                                          fileVulns.filter(
                                            (v) => v.severity === "medium"
                                          ).length
                                        }
                                      </span>
                                    )}
                                  </div>
                                )}
                              </div>
                            </div>
                            <div className="flex items-center space-x-2">
                              {item.type === "file" &&
                                isViewableFile(item.name) && (
                                  <Badge
                                    variant="secondary"
                                    className="text-xs bg-[#D6E6FF] text-[#003D6B] dark:bg-blue-500/20 dark:text-blue-300"
                                  >
                                    Viewable
                                  </Badge>
                                )}
                              {item.type === "file" && item.download_url && (
                                <Button
                                  variant="ghost"
                                  size="sm"
                                  onClick={(e) => {
                                    e.stopPropagation();
                                    window.open(item.download_url, "_blank");
                                  }}
                                  className="text-gray-500 dark:text-gray-400 hover:text-[#003D6B] dark:hover:text-orange-400"
                                >
                                  <Download className="w-4 h-4" />
                                </Button>
                              )}
                            </div>
                          </div>
                        </div>
                      );
                    })}
                  </div>
                )}
              </div>
            </div>
          </div>
        </div>
      </div>

      {selectedFile && (
        <CodeViewer
          fileName={selectedFile.name}
          content={selectedFile.content}
          language={selectedFile.language}
          vulnerabilities={selectedFile.vulnerabilities}
          onClose={() => setSelectedFile(null)}
          onFixClick={handleFixVulnerability}
        />
      )}
      
      <ScanDetailsModal
        isOpen={showScanModal}
        onClose={() => setShowScanModal(false)}
        scanId={selectedScanId}
        repositoryName={project.name}
      />
      
      <GitHubPATModal
        isOpen={showPATModal}
        onClose={() => setShowPATModal(false)}
        onSuccess={() => {
          setHasPATToken(true);
          setShowPATModal(false);
          if (selectedVulnerability) {
            setShowCodeEditor(true);
          }
        }}
      />

      {selectedVulnerability && (
        <CodeEditorModal
          isOpen={showCodeEditor}
          onClose={() => {
            setShowCodeEditor(false);
            setSelectedVulnerability(null);
          }}
          vulnerability={{
            id: selectedVulnerability.id,
            title: selectedVulnerability.title,
            severity: selectedVulnerability.severity,
            file_path: selectedVulnerability.file_path,
            line_number: selectedVulnerability.line_number,
            code_snippet: selectedVulnerability.code_snippet,
            fix_suggestion: selectedVulnerability.fix_suggestion,
            repository_id: project.id,
          }}
          onFixSaved={handleFixSaved}
        />
      )}

      <CreatePRModal
        isOpen={showPRModal}
        onClose={() => setShowPRModal(false)}
        repositoryId={project.id}
        repositoryName={project.full_name}
        preSelectedFixIds={savedFixId ? [savedFixId] : []}
        onSuccess={handlePRSuccess}
      />
    </div>
  );
};

export default RepositoryDetails;<|MERGE_RESOLUTION|>--- conflicted
+++ resolved
@@ -430,77 +430,23 @@
           </div>
 
           {vulnerabilities.length > 0 && (
-<<<<<<< HEAD
             <div className="w-80 border-l border-gray-200 dark:border-gray-800 bg-white dark:bg-gray-900 flex flex-col">
+              {/* Header */}
               <div className="p-4 border-b border-gray-200 dark:border-gray-800">
                 <h3 className="font-semibold text-gray-900 dark:text-white">
-=======
-            <div className="w-80 border-l border-gray-200 bg-white flex flex-col">
-              {/* Header */}
-              <div className="p-4 border-b border-gray-200">
-                <h3 className="font-semibold text-gray-900">
->>>>>>> 9a55cb9c
                   Vulnerabilities ({vulnerabilities.length})
                 </h3>
               </div>
               
               {/* Vulnerability List - NO BUTTONS */}
               <div className="flex-1 overflow-y-auto p-4 space-y-3">
-                {vulnerabilities. map((vuln) => (
+                {vulnerabilities.map((vuln) => (
                   <div
                     key={vuln.id}
-<<<<<<< HEAD
-                    className="border border-gray-200 dark:border-gray-700 rounded-lg p-3 hover:shadow-sm dark:hover:bg-gray-800 transition-colors"
-                  >
-                    <div
-                      className="cursor-pointer"
-                      onClick={() => {
-                        if (vuln.line_number) {
-                          setSelectedVuln(vuln.line_number);
-                        }
-                      }}
-                    >
-                      <div className="flex items-center space-x-2 mb-2">
-                        <Badge
-                          className={`text-xs ${getSeverityColor(vuln.severity)}`}
-                        >
-                          {vuln.severity}
-                        </Badge>
-                        {vuln.line_number && (
-                          <span className="text-xs text-gray-500 dark:text-gray-400">
-                            Line {vuln.line_number}
-                          </span>
-                        )}
-                      </div>
-                      <h4 className="font-semibold text-sm text-gray-900 dark:text-white mb-1">
-                        {vuln.title}
-                      </h4>
-                      <p className="text-xs text-gray-600 dark:text-gray-400 mb-2">
-                        {vuln.description}
-                      </p>
-                      <p className="text-xs text-blue-600 dark:text-blue-400 mb-3">
-                        <strong>Fix: </strong> {vuln.recommendation}
-                      </p>
-                    </div>
-                    
-                    {/* Fix Code Button - Styled for Navy/Orange themes */}
-                    <button
-                      onClick={(e) => {
-                        e.stopPropagation();
-                        if (onFixClick) {
-                          onFixClick(vuln);
-                        }
-                      }}
-                      className="w-full mt-2 px-3 py-2 bg-[#003D6B] dark:bg-orange-500 text-white rounded-lg hover:bg-[#002A4D] dark:hover:bg-orange-600 text-xs font-medium transition-colors flex items-center justify-center gap-2"
-                    >
-                      <Code className="w-4 h-4" />
-                      Fix This Vulnerability
-                    </button>
-=======
                     className="border border-gray-200 rounded-lg p-3 hover:shadow-sm cursor-pointer"
                     onClick={() => {
                       if (vuln.line_number) {
-                        setSelectedVuln(vuln. line_number);
+                        setSelectedVuln(vuln.line_number);
                       }
                     }}
                   >
@@ -523,14 +469,12 @@
                     <p className="text-xs text-blue-600">
                       <strong>Fix:</strong> {vuln.recommendation}
                     </p>
-                    {/* ❌ NO BUTTON HERE ANYMORE */}
->>>>>>> 9a55cb9c
                   </div>
                 ))}
               </div>
               
               {/* ✅ ONE BUTTON AT THE BOTTOM FOR ALL VULNERABILITIES */}
-              <div className="p-4 border-t border-gray-200 bg-gray-50">
+              <div className="p-4 border-t border-gray-200 bg-gray-50 dark:bg-gray-900/50">
                 <button
                   onClick={() => {
                     // Fix ALL vulnerabilities in this file
@@ -552,150 +496,7 @@
   );
 };
 
-<<<<<<< HEAD
-=======
-
-const Logo = () => {
-  return (
-    <a
-      href="#"
-      className="relative z-20 flex items-center space-x-2 py-1 text-sm font-normal"
-    >
-      <span className="font-medium text-brand-light">SECURE THREAD</span>
-    </a>
-  );
-};
-
-const ResponsiveSidebar = ({
-  sidebarOpen,
-  setSidebarOpen,
-}: {
-  sidebarOpen: boolean;
-  setSidebarOpen: (open: boolean) => void;
-}) => {
-  const { user, logout } = useAuth();
-  const [showLogout, setShowLogout] = useState(false);
-
-  const feedLinks = [
-    {
-      label: "Dashboard",
-      href: "/",
-      icon: <IconDashboard className="h-5 w-5 shrink-0" />,
-      active: false,
-    },
-    {
-      label: "Projects",
-      href: "/projects",
-      icon: <IconFolder className="h-5 w-5 shrink-0" />,
-      active: true,
-    },
-    {
-      label: "Members",
-      href: "/members",
-      icon: <IconUsers className="h-5 w-5 shrink-0" />,
-      active: false,
-    },
-    {
-      label: "Integrations",
-      href: "/integrations",
-      icon: <IconBrandGithub className="h-5 w-5 shrink-0" />,
-      active: false,
-      count: "99+",
-    },
-    {
-      label: "Solved",
-      href: "/solved",
-      icon: <IconCircleCheck className="h-5 w-5 shrink-0" />,
-      active: false,
-    },
-  ];
-
-  const bottomLinks = [
-    {
-      label: "Feedback",
-      href: "#",
-      icon: <IconMessageCircle className="h-5 w-5 shrink-0" />,
-    },
-    {
-      label: "Settings",
-      href: "/settings",
-      icon: <IconSettings className="h-5 w-5 shrink-0" />,
-    },
-    {
-      label: "Docs",
-      href: "#",
-      icon: <IconBook className="h-5 w-5 shrink-0" />,
-    },
-    {
-      label: "Help",
-      href: "#",
-      icon: <IconHelp className="h-5 w-5 shrink-0" />,
-    },
-  ];
-
-  const profileLink = {
-    label: user?.full_name || user?.github_username || "User",
-    href: "#",
-    icon: user?.avatar_url ? (
-      <img
-        src={user.avatar_url}
-        alt={user.full_name || user.github_username}
-        className="h-5 w-5 rounded-full shrink-0"
-      />
-    ) : (
-      <IconUser className="h-5 w-5 shrink-0" />
-    ),
-  };
-
-  const handleProfileClick = () => {
-    setShowLogout(!showLogout);
-  };
-
-  return (
-    <Sidebar open={sidebarOpen} setOpen={setSidebarOpen}>
-      <SidebarBody className="justify-between gap-10">
-        <div className="flex flex-1 flex-col">
-          <Logo />
-
-          <div className="mt-8 flex flex-col gap-2">
-            {feedLinks.map((link, idx) => (
-              <SidebarLink key={idx} link={link} />
-            ))}
-          </div>
-
-          <div className="mt-auto flex flex-col gap-2">
-            {bottomLinks.map((link, idx) => (
-              <SidebarLink key={idx} link={link} />
-            ))}
-          </div>
-
-          <div className="pt-4 border-t border-brand-gray/30 relative">
-            <div onClick={handleProfileClick} className="cursor-pointer">
-              <SidebarLink link={profileLink} />
-            </div>
-
-            {showLogout && (
-              <div className="absolute bottom-full left-0 right-0 mb-2 bg-white rounded-lg shadow-lg border border-gray-200 py-2">
-                <button
-                  onClick={() => {
-                    logout();
-                    setShowLogout(false);
-                  }}
-                  className="w-full flex items-center space-x-2 px-4 py-2 text-sm text-red-600 hover:bg-red-50 transition-colors"
-                >
-                  <IconLogout className="h-4 w-4" />
-                  <span>Sign Out</span>
-                </button>
-              </div>
-            )}
-          </div>
-        </div>
-      </SidebarBody>
-    </Sidebar>
-  );
-};
-
->>>>>>> 9a55cb9c
+
 interface RepositoryDetailsProps {
   project: Project;
   onBack: () => void;
@@ -1239,7 +1040,7 @@
     return a.name.localeCompare(b.name);
   });
 
-<<<<<<< HEAD
+
   const allVulnerableFiles = useMemo(() => {
     const vulnFilePaths = new Set(vulnerabilities.map(v => v.file_path));
     return Array.from(vulnFilePaths).map(filePath => {
@@ -1264,18 +1065,6 @@
         return severityOrder[b.highestSeverity] - severityOrder[a.highestSeverity];
       }
       return b.vulnerabilityCount - a.vulnerabilityCount;
-=======
-
-  // ✅ NEW:  Get all vulnerable files across entire repository
-const allVulnerableFiles = React.useMemo(() => {
-  const vulnFilePaths = new Set(vulnerabilities.map(v => v. file_path));
-  return Array.from(vulnFilePaths).map(filePath => {
-    const fileVulns = vulnerabilities.filter(v => v.file_path === filePath);
-    const fileName = filePath.split('/').pop() || filePath;
-    const highestSeverity = fileVulns.reduce((max, vuln) => {
-      const severityOrder = { critical: 4, high: 3, medium:  2, low: 1 };
-      return severityOrder[vuln.severity] > severityOrder[max.severity] ? vuln : max;
->>>>>>> 9a55cb9c
     });
   }, [vulnerabilities]);
 
@@ -1422,13 +1211,8 @@
                     {allVulnerableFiles.map((file, index) => (
                       <div
                         key={`vuln-${file.path}-${index}`}
-<<<<<<< HEAD
-                        onClick={() => fetchFileContent(file.path, file.name)}
-                        className="p-4 hover:bg-red-50 dark:hover:bg-red-900/10 cursor-pointer transition-colors flex items-center justify-between"
-=======
                         onClick={() => navigate(`/projects/${project.id}/files/${encodeURIComponent(file.path)}`)}  // ✅ NAVIGATE TO PAGE
-                        className="p-4 hover:bg-red-50 cursor-pointer"
->>>>>>> 9a55cb9c
+                        className="p-4 hover:bg-red-50 dark:hover:bg-red-900/10 cursor-pointer"
                       >
                         <div className="flex items-center space-x-3 flex-1">
                           <div className="relative">
